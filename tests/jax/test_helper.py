--- conflicted
+++ resolved
@@ -145,33 +145,4 @@
             self.assertTrue(get_quantize_config().is_fp8_enabled())
             self._compare_mxfp8_scaling(bs)
 
-<<<<<<< HEAD
-        self._check_default_state()
-
-    @unittest.skipIf(not is_fp8_supported, reason=reason)
-    def test_fp8_autocast_with_sharding_resource(self):
-        QuantizeConfig.finalize()  # Ensure the testing not affect by previous tests.
-        self._check_default_state()
-
-        ds = DelayedScaling(margin=5.0, fp8_format=FP8Format.E4M3, amax_history_len=1)
-
-        mesh_s = (
-            (MeshResource(dp_resource=None, tpsp_resource=None)),
-            (MeshResource(dp_resource="dp", tpsp_resource=None)),
-            (MeshResource(dp_resource=None, tpsp_resource="tpsp")),
-            (MeshResource(dp_resource="dp", tpsp_resource="tpsp")),
-        )
-        # TODO (Ming Huang): Support multi-GPUs testing. # pylint: disable=fixme
-        mesh_shape = (1, 1)
-        devices = np.asarray(jax.devices()[:1]).reshape(*mesh_shape)
-        with jax.sharding.Mesh(devices, ("dp", "tpsp")):
-            for sr in mesh_s:
-                with fp8_autocast(enabled=True, fp8_recipe=ds, mesh_resource=sr):
-                    self.assertTrue(QuantizeConfig.is_fp8_enabled())
-                    self._compare_delay_scaling(get_delayed_scaling(), ds)
-                    self.assertEqual(sr, global_mesh_resource())
-
-                self._check_default_state()
-=======
-        self._check_default_state()
->>>>>>> c7761419
+        self._check_default_state()