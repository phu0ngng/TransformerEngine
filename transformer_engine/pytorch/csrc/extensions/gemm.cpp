--- conflicted
+++ resolved
@@ -289,16 +289,9 @@
     } else {
       // Launch GEMM
       NVTE_SCOPED_GIL_RELEASE({
-<<<<<<< HEAD
         nvte_cublas_gemm_v2(transa, transb, alpha, A_tensor.data(), B_tensor.data(), *beta,
-                            D_tensor.data(), D_tensor.data(), te_workspace.data(), config,
+                            out_tensor.data(), out_tensor.data(), te_workspace.data(), config,
                             main_stream);
-=======
-        nvte_cublas_gemm_scaled(A_tensor.data(), B_tensor.data(), out_tensor.data(),
-                                bias_tensor.data(), te_pre_gelu_out.data(), transa, transb, grad,
-                                te_workspace.data(), alpha, *beta, use_split_accumulator,
-                                num_math_sms, main_stream);
->>>>>>> 93a67af8
       });
     }
   } else {
