--- conflicted
+++ resolved
@@ -223,20 +223,11 @@
  *  \param[in]     math_sm_count         Number of GPU SMs to use (default=0: use cuBLAS heuristics)
  *  \param[in]     stream                CUDA stream to wait on.
  */
-<<<<<<< HEAD
-void nvte_multi_stream_cublas_gemm(const NVTETensor *A, const NVTETensor *B, NVTETensor *D,
-                                   const NVTETensor *bias, NVTETensor *pre_gelu_out,
-                                   const int num_gemms, bool transa, bool transb, bool grad,
-                                   NVTETensor *workspace, bool accumulate,
-                                   bool use_split_accumulator, int math_sm_count,
-                                   cudaStream_t stream);
-=======
 void nvte_multi_tensor_gemm(const NVTETensor* A, const NVTETensor* B, NVTETensor* D,
                             const NVTETensor* bias, NVTETensor* pre_gelu_out, const int num_gemms,
                             bool transa, bool transb, bool grad, NVTETensor* workspace,
                             bool accumulate, bool use_split_accumulator, int math_sm_count,
                             cudaStream_t stream);
->>>>>>> c334fc46
 #ifdef __cplusplus
 }  // extern "C"
 #endif  // __cplusplus
