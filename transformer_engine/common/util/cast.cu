--- conflicted
+++ resolved
@@ -157,9 +157,7 @@
 void nvte_dequantize(const NVTETensor input, NVTETensor output, cudaStream_t stream) {
   NVTE_API_CALL(nvte_dequantize);
   using namespace transformer_engine;
-<<<<<<< HEAD
-  detail::dequantize_helper(*reinterpret_cast<const Tensor *>(input),
-                            reinterpret_cast<Tensor *>(output), stream);
+  detail::dequantize_helper(*convertNVTETensorCheck(input), convertNVTETensorCheck(output), stream);
 }
 
 void nvte_multi_tensor_quantize(const NVTETensor *inputs, NVTETensor *outputs,
@@ -200,7 +198,4 @@
   for (int s = 0; s < num_stream_used; s++) {
     NVTE_CHECK_CUDA(cudaStreamWaitEvent(stream, detail::get_compute_stream_event(s)));
   }
-=======
-  detail::dequantize_helper(*convertNVTETensorCheck(input), convertNVTETensorCheck(output), stream);
->>>>>>> 4292653c
 }