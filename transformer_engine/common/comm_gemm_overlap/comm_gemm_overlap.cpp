t u/*************************************************************************
 * Copyright (c) 2022-2025, NVIDIA CORPORATION & AFFILIATES. All rights reserved.
 *
 * See LICENSE for license information.
 ************************************************************************/

#include <transformer_engine/comm_gemm_overlap.h>
#include <transformer_engine/gemm.h>
#include <transformer_engine/transformer_engine.h>

#include <cassert>
#include <numeric>

#include "common/common.h"
#include "common/util/cuda_driver.h"
#include "common/util/cuda_runtime.h"
#include "common/util/logging.h"
#include "common/util/system.h"
#include "userbuffers/userbuffers.h"

#define HALF_BYTES 2
#define UB_MAX_SM 32

using namespace std::placeholders;

namespace transformer_engine {

namespace {

std::vector<size_t> shape_to_vector(const NVTEShape &shape) {
  return std::vector<size_t>(shape.data, shape.data + shape.ndim);
}

}  // namespace

/***************************************************************************************************
 * Comm+GEMM Overlap Common Core
 **************************************************************************************************/

bool ubuf_built_with_mpi() {
#ifdef NVTE_UB_WITH_MPI
  return true;
#else
  return false;
#endif
}

CommOverlapCore::CommOverlapCore(int myrank, int numranks, int mylocal, int numlocal, int mynode,
                                 int numnodes, int tp_size, ExtAllgatherOp allgather_handle,
                                 ExtBarrierOp barrier_handle, int num_splits, int num_max_streams,
                                 int comm_cga_size, int gemm_priority, int comm_priority,
                                 int num_comm_sm, bool set_sm_margin, bool use_ce,
                                 bool atomic_gemm, bool spmd, bool is_bootstrap)
    : _spmd(spmd) {
  // Initialize userbuf communicator (once per process)
  if (!_comm_created) {
    if (myrank == 0) {
      printf("!!! [UB] Create Userbuffers Communicator\n");
    }
#ifdef NVTE_UB_WITH_MPI
    create_communicator_grouped2_mpi(&_ub_comm, 1, 1, tp_size, 1);
#else
    create_communicator_grouped2(&_ub_comm, myrank, numranks, mylocal, numlocal, mynode, numnodes,
                                 allgather_handle, barrier_handle, 1, 1, tp_size, 1, _spmd);
#endif
    _comm_created = true;
  }

  if (!is_bootstrap) {
    // Runtime: Each device thread initializes its own resources
    printf("[DEBUG] CommOverlapCore: Runtime mode - calling initialize()\n");
    fflush(stdout);

    initialize(tp_size, num_splits, num_max_streams, comm_cga_size, gemm_priority, comm_priority,
               num_comm_sm, set_sm_margin, use_ce, atomic_gemm);
  } else {
    // Bootstrap: Skip initialize, just set up communicator
    printf("[DEBUG] CommOverlapCore: Bootstrap mode - skipping initialize()\n");
    fflush(stdout);
  }
}

std::pair<int, int> CommOverlapCore::get_device_aware_rank_and_tp_id() {
  if (_ub_comm->is_spmd) {
    // SPMD mode: Rank = device ID, TP ID from device_to_tp_rank mapping
    int current_device;
    NVTE_CHECK_CUDA(cudaGetDevice(&current_device));

    NVTE_CHECK(current_device >= 0 && current_device < static_cast<int>(_ub_comm->device_to_tp_rank.size()),
               "SPMD: Current device ", current_device, " is out of range [0, ", _ub_comm->device_to_tp_rank.size(), ")");

    int rank = current_device;  // Global rank = device ID
    int tp_id = _ub_comm->device_to_tp_rank[current_device];  // TP rank within TP domain

    printf("[DEBUG] SPMD get_device_aware_rank_and_tp_id: current_device=%d → rank=%d, tp_id=%d\n",
           current_device, rank, tp_id);
    fflush(stdout);

    return std::make_pair(rank, tp_id);
  } else {
    // Multi-process mode: Original logic
    int rank = _ub_comm->myrank;
    int tp_id = rank % _tp_size;

    printf("[DEBUG] Multi-process get_device_aware_rank_and_tp_id: myrank=%d → rank=%d, tp_id=%d\n",
           rank, rank, tp_id);
    fflush(stdout);

    return std::make_pair(rank, tp_id);
  }
}

int CommOverlapCore::get_device_index() {
  if (_spmd) {
    // SPMD mode: Device index = current device ID (for buffer array access)
    int current_device;
    NVTE_CHECK_CUDA(cudaGetDevice(&current_device));
    return current_device;  // Use device ID to index into per-device arrays
  } else {
    // Multi-process mode: Always use index 0 (single element)
    return 0;
  }
}

int CommOverlapCore::get_current_ub_reg() {
  if (_per_device_ub_reg.empty()) {
    return -1;  // Return error value instead of crashing
  }

  int device_idx = get_device_index();
  if (device_idx < 0 || device_idx >= static_cast<int>(_per_device_ub_reg.size())) {
    return -1;
  }

  return _per_device_ub_reg[device_idx];
}

TensorWrapper& CommOverlapCore::get_current_ubuf() {
  NVTE_CHECK(!_per_device_ubuf.empty());

  int device_idx = get_device_index();
  NVTE_CHECK(device_idx >=0 && device_idx < _per_device_ubuf.size());

  return _per_device_ubuf[device_idx];
}

std::vector<cudaStream_t>& CommOverlapCore::get_current_stream_compute() {
  int device_idx = get_device_index();
  if (_per_device_stream_compute.empty() || device_idx >= static_cast<int>(_per_device_stream_compute.size())) {
    static std::vector<cudaStream_t> empty_vector;
    return empty_vector;
  }
  return _per_device_stream_compute[device_idx];
}

cudaEvent_t CommOverlapCore::get_current_start_compute() {
  int device_idx = get_device_index();
  return (device_idx < static_cast<int>(_per_device_start_compute.size())) ?
         _per_device_start_compute[device_idx] : nullptr;
}

cudaEvent_t CommOverlapCore::get_current_stop_compute() {
  int device_idx = get_device_index();
  return (device_idx < static_cast<int>(_per_device_stop_compute.size())) ?
         _per_device_stop_compute[device_idx] : nullptr;
}

cudaEvent_t CommOverlapCore::get_current_start_comm() {
  int device_idx = get_device_index();
  return (device_idx < static_cast<int>(_per_device_start_comm.size())) ?
         _per_device_start_comm[device_idx] : nullptr;
}

cudaEvent_t CommOverlapCore::get_current_stop_comm() {
  int device_idx = get_device_index();
  return (device_idx < static_cast<int>(_per_device_stop_comm.size())) ?
         _per_device_stop_comm[device_idx] : nullptr;
}

cudaEvent_t CommOverlapCore::get_current_comm_launch_event() {
  int device_idx = get_device_index();
  return (device_idx < static_cast<int>(_per_device_comm_launch_event.size())) ?
         _per_device_comm_launch_event[device_idx] : nullptr;
}

cudaStream_t CommOverlapCore::get_current_stream_comm() {
  int device_idx = get_device_index();
  return (device_idx < static_cast<int>(_per_device_stream_comm.size())) ?
         _per_device_stream_comm[device_idx] : nullptr;
}

TensorWrapper& CommOverlapCore::get_current_counter() {
  int device_idx = get_device_index();
  if (_per_device_counter.empty() || device_idx >= static_cast<int>(_per_device_counter.size())) {
    static TensorWrapper empty_tensor;
    return empty_tensor;
  }
  return _per_device_counter[device_idx];
}

std::vector<TensorWrapper>& CommOverlapP2PBase::get_current_ubufs() {
  int device_idx = get_device_index();
  NVTE_CHECK(!_per_device_ubufs.empty() && device_idx < static_cast<int>(_per_device_ubufs.size())); {
  return _per_device_ubufs[device_idx];
}

void CommOverlapCore::initialize(int tp_size, int num_splits, int num_max_streams,
                                 int comm_cga_size, int gemm_priority, int comm_priority,
                                 int num_comm_sm, bool set_sm_margin, bool use_ce,
                                 bool atomic_gemm) {
  _use_ce = static_cast<int>(use_ce);
  _num_comm_sm = num_comm_sm;
  _cga_size = comm_cga_size;

  if (gemm_priority == 0 && comm_priority == 0) {
    transformer_engine::cuda::stream_priority_range(&_gemm_priority, &_comm_priority);
  } else {
    _gemm_priority = gemm_priority;
    _comm_priority = comm_priority;
  }
  // Get current device (set by XLA at runtime)
  int current_device;
  NVTE_CHECK_CUDA(cudaGetDevice(&current_device));
  printf("[DEBUG] CommOverlapCore::initialize: current_device=%d (set by XLA)\n", current_device);
  fflush(stdout);

  // Initialize per-device vectors (once, first thread to arrive)
  if (_per_device_stream_compute.empty()) {
    int num_devices = _spmd ? _ub_comm->nvsize : 1;
    _per_device_stream_compute.resize(num_devices);
    printf("[DEBUG] Resized per_device_stream_compute to %d devices\n", num_devices);
    fflush(stdout);
  }

  // Create streams for current device only
  int device_idx = _spmd ? current_device : 0;
  for (int i = 0; i < std::min(num_max_streams, num_splits); i++) {
    cudaStream_t stream;
    NVTE_CHECK_CUDA(cudaStreamCreateWithPriority(&stream, cudaStreamNonBlocking, _gemm_priority));
    _per_device_stream_compute[device_idx].push_back(std::move(stream));
  }

  printf("[DEBUG] Created %d compute streams for device %d\n",
         static_cast<int>(_per_device_stream_compute[device_idx].size()), current_device);
  fflush(stdout);

  _num_splits = num_splits;
  _tp_size = tp_size;

  // Get device-aware rank and TP ID in single call
  std::tie(_rank, _tp_id) = get_device_aware_rank_and_tp_id();

  printf("[DEBUG] CommOverlapCore: _rank=%d, _tp_size=%d, _tp_id=%d (device-aware)\n",
         _rank, _tp_size, _tp_id);
  fflush(stdout);

  printf("[DEBUG] CommOverlapCore: Checking per-device vectors...\n");
  printf("[DEBUG] _per_device_ub_reg.size()=%zu, _per_device_ubuf.size()=%zu\n",
         _per_device_ub_reg.size(), _per_device_ubuf.size());
  if (!_per_device_ub_reg.empty()) {
    printf("[DEBUG] _per_device_ub_reg[0]=%d\n", _per_device_ub_reg[0]);
  }
  if (!_per_device_ubuf.empty()) {
    printf("[DEBUG] _per_device_ubuf[0].dptr()=%p\n", _per_device_ubuf[0].dptr());
  }
  fflush(stdout);

  printf("[DEBUG] About to get SM count...\n");
  fflush(stdout);

  // Set the number of SMs for GEMM with margin
  int sm_count = transformer_engine::cuda::sm_count();

  printf("[DEBUG] SM count retrieved: %d\n", sm_count);
  fflush(stdout);
  _math_sms = (set_sm_margin) ? sm_count - num_comm_sm : sm_count;
  _math_sms -= transformer_engine::getenv<int>("NVTE_EXT_MARGIN_SM", 0);

  _atomic_gemm = atomic_gemm;
  if (_atomic_gemm) {
    printf("[DEBUG] Allocating counter for current device...\n");
    fflush(stdout);

    // Resize vector if needed (first thread)
    if (_per_device_counter.empty()) {
      int num_devices = _spmd ? _ub_comm->nvsize : 1;
      _per_device_counter.resize(num_devices);
    }

    // Allocate counter for current device only
    void *counter_ptr;
    size_t counter_bytes = _num_splits * 2 * sizeof(int32_t);
    NVTE_CHECK_CUDA(cudaMalloc(&counter_ptr, counter_bytes));
    NVTE_CHECK_CUDA(cudaMemset(counter_ptr, 0, counter_bytes));
    NVTE_CHECK_CUDA(cudaMemset(counter_ptr, 1, counter_bytes / 2));
    _per_device_counter[device_idx] = TensorWrapper(counter_ptr,
        std::vector<size_t>{static_cast<size_t>(_num_splits * 2)}, DType::kInt32);

    printf("[DEBUG] Allocated counter for device %d\n", current_device);
    fflush(stdout);
  }
  // CUDA event and comm stream creation (per-device)
  // Resize vectors if needed (first thread)
  if (_per_device_stream_comm.empty()) {
    int num_devices = _spmd ? _ub_comm->nvsize : 1;
    _per_device_stream_comm.resize(num_devices);
    _per_device_start_compute.resize(num_devices);
    _per_device_stop_compute.resize(num_devices);
    _per_device_start_comm.resize(num_devices);
    _per_device_stop_comm.resize(num_devices);
    _per_device_comm_launch_event.resize(num_devices);
  }

  // Create resources for current device only (no device switching)
  // Create communication stream
  NVTE_CHECK_CUDA(cudaStreamCreateWithPriority(&_per_device_stream_comm[device_idx], cudaStreamNonBlocking, _comm_priority));

  // Create events
  NVTE_CHECK_CUDA(cudaEventCreateWithFlags(&_per_device_start_compute[device_idx], 0));
  NVTE_CHECK_CUDA(cudaEventCreateWithFlags(&_per_device_stop_compute[device_idx], 0));
  NVTE_CHECK_CUDA(cudaEventCreateWithFlags(&_per_device_start_comm[device_idx], 0));
  NVTE_CHECK_CUDA(cudaEventCreateWithFlags(&_per_device_stop_comm[device_idx], 0));
  NVTE_CHECK_CUDA(cudaEventCreateWithFlags(&_per_device_comm_launch_event[device_idx], cudaEventDisableTiming));

  printf("[DEBUG] Created CUDA stream and events for device %d (no context switch)\n", current_device);
  fflush(stdout);

  /*
    Defining the launcher order between the communication and GEMM kernels
    using Fast Dependent Launch when CUDA_DEVICE_MAX_CONNECTIONS>1.
    The event is used to schedule the communication kernel before the GEMM.
    This is needed only for Hopper, which uses persistent CTA execution.
  */
  int max_connection = transformer_engine::getenv<int>("CUDA_DEVICE_MAX_CONNECTIONS", 8);
  int runtime_version = 0;
  NVTE_CHECK_CUDA(cudaRuntimeGetVersion(&runtime_version));
  cudaDeviceProp deviceProp;
  NVTE_CHECK_CUDA(cudaGetDeviceProperties(&deviceProp, 0));
  // comm_launch_event is now created per-device in the loop above
  printf("[DEBUG] CommOverlapCore::initialize completed\n");
  fflush(stdout);
}

CommOverlapCore::~CommOverlapCore() {
  // Clean up per-device CUDA resources in a single loop
  for (size_t dev_idx = 0; dev_idx < _per_device_stream_compute.size(); dev_idx++) {
    // Clean up streams
    for (size_t i = 0; i < _per_device_stream_compute[dev_idx].size(); i++) {
      cudaStreamSynchronize(_per_device_stream_compute[dev_idx][i]);
      cudaStreamDestroy(_per_device_stream_compute[dev_idx][i]);
    }

    // Clean up communication stream
    if (_per_device_stream_comm[dev_idx]) {
      cudaStreamSynchronize(_per_device_stream_comm[dev_idx]);
      cudaStreamDestroy(_per_device_stream_comm[dev_idx]);
    }

    // Clean up events
    if (_per_device_stop_comm[dev_idx]) cudaEventDestroy(_per_device_stop_comm[dev_idx]);
    if (_per_device_start_comm[dev_idx]) cudaEventDestroy(_per_device_start_comm[dev_idx]);
    if (_per_device_stop_compute[dev_idx]) cudaEventDestroy(_per_device_stop_compute[dev_idx]);
    if (_per_device_start_compute[dev_idx]) cudaEventDestroy(_per_device_start_compute[dev_idx]);
    if (_per_device_comm_launch_event[dev_idx]) cudaEventDestroy(_per_device_comm_launch_event[dev_idx]);
  }

  // Clean up per-device counters
  for (size_t dev_idx = 0; dev_idx < _per_device_counter.size(); dev_idx++) {
    if (_per_device_counter[dev_idx].dptr()) {
      cudaFree(_per_device_counter[dev_idx].dptr());
    }
  }

  auto error = cudaGetLastError();
  if (error != cudaSuccess) {
    NVTE_WARN("Error detected while destroying communicator: ", cudaGetErrorString(error));
  }

  if (_comm_created) {
    try {
#ifdef NVTE_UB_WITH_MPI
      destroy_communicator_mpi(_ub_comm);
#else
      destroy_communicator(_ub_comm);
#endif
    } catch (const std::exception &e) {
      NVTE_WARN("Error destroying communicator, cleanup may be incomplete:\n", e.what());
    }
    _comm_created = false;
  }
}

TensorWrapper CommOverlapCore::get_tensor_chunk(const TensorWrapper &source, size_t chunk_offset,
                                                const std::vector<size_t> &chunk_shape) {
  const auto scaling_mode = source.scaling_mode();

  // Tensor dimensions
  std::vector<size_t> shape = shape_to_vector(source.shape());
  auto flatten_shape_to_2d = [](const std::vector<size_t> &shape) -> std::pair<size_t, size_t> {
    if (shape.empty()) {
      return {1, 1};
    }
    size_t height = 1;
    for (size_t i = 0; i < shape.size() - 1; ++i) {
      height *= shape[i];
    }
    return {height, shape.back()};
  };
  size_t height, width, chunk_height, chunk_width;
  std::tie(height, width) = flatten_shape_to_2d(shape);
  std::tie(chunk_height, chunk_width) = flatten_shape_to_2d(chunk_shape);

  // Check tensor dimensions
#define NVTE_DIM_CHECK(cond, message)                                                \
  NVTE_CHECK(cond, message, " (tensor shape=", shape, ", chunk shape=", chunk_shape, \
             ", chunk offset=", chunk_offset, ")")
  NVTE_DIM_CHECK(height > 0 && width > 0, "Attempted to get chunk from empty tensor");
  NVTE_DIM_CHECK(chunk_height > 0 && chunk_width > 0, "Attempted to get empty tensor chunk");
  NVTE_DIM_CHECK(chunk_height <= height && chunk_width <= width,
                 "Attempted to get out-of-bounds tensor chunk");
  if (scaling_mode == NVTEScalingMode::NVTE_MXFP8_1D_SCALING) {
    // MXFP8 scale-inverses are padded to a 2D matrix with dims that
    // are divisible by 128. UB doesn't handle this padding yet.
    NVTE_DIM_CHECK(height % 128 == 0 && width % 128 == 0,
                   "Userbuffers requires MXFP8 tensor dims that are divisible by 128");
    NVTE_DIM_CHECK(chunk_height % 128 == 0 && chunk_width % 128 == 0,
                   "Userbuffers requires MXFP8 tensor chunk dims that are divisible by 128");
  }
#undef NVTE_DIM_CHECK

  // Construct tensor chunk
  TensorWrapper chunk(scaling_mode);
  for (int param_id = 0; param_id < NVTETensorParam::kNVTENumTensorParams; param_id++) {
    auto param_type = static_cast<NVTETensorParam>(param_id);
    auto param = source.get_parameter(param_type);
    auto param_dptr = reinterpret_cast<char *>(param.data_ptr);
    auto param_dtype = static_cast<DType>(param.dtype);
    auto param_shape = shape_to_vector(param.shape);

    if (param_dptr != nullptr) {
      if (param_type == NVTETensorParam::kNVTERowwiseData ||
          param_type == NVTETensorParam::kNVTEColumnwiseData) {
        // Offset data pointer
        param_dptr += get_buffer_size_bytes(chunk_offset, param_dtype);
        param_shape = chunk_shape;

        if (param_type == NVTETensorParam::kNVTEColumnwiseData &&
            source.scaling_mode() == NVTEScalingMode::NVTE_DELAYED_TENSOR_SCALING) {
          // Columnwise shape for FP8 tensor-scaled tensors shifts the last dimension to the front
          auto last_dim = param_shape.back();
          param_shape.pop_back();
          param_shape.insert(param_shape.begin(), last_dim);
        }
      } else if (source.scaling_mode() == NVTEScalingMode::NVTE_MXFP8_1D_SCALING &&
                 (param_type == NVTETensorParam::kNVTERowwiseScaleInv ||
                  param_type == NVTETensorParam::kNVTEColumnwiseScaleInv)) {
        // Calculate offset and size for MXFP8 scale-invs
        size_t chunk_scale_height = chunk_height;
        size_t chunk_scale_width = chunk_width;
        if (param_type == NVTETensorParam::kNVTERowwiseScaleInv) {
          chunk_scale_width /= 32;
        } else {
          chunk_scale_height /= 32;
        }
        param_dptr += get_buffer_size_bytes(chunk_offset / 32, param_dtype);
        param_shape = {chunk_scale_height, chunk_scale_width};
      }

      // Set chunked source parameters into the chunked tensor output
      chunk.set_parameter(param_type, reinterpret_cast<void *>(param_dptr), param_dtype,
                          param_shape);
    }
  }
  return chunk;
}

TensorWrapper CommOverlapCore::get_buffer_chunk_like(const TensorWrapper &source,
                                                     size_t chunk_offset,
                                                     const std::vector<size_t> &chunk_shape) {
  // Start with a chunk of the source tensor
  auto chunk = get_tensor_chunk(source, chunk_offset, chunk_shape);

  // Update chunk with offset data pointers from the communication buffer
  auto ubuf_ptr = reinterpret_cast<char *>(get_current_ubuf().dptr()) + chunk_offset * get_current_ubuf().element_size();
  if (chunk.dptr() != nullptr) {
    chunk.set_rowwise_data(reinterpret_cast<void *>(ubuf_ptr), chunk.dtype(), chunk.shape());
  }
  if (chunk.columnwise_dptr() != nullptr) {
    chunk.set_columnwise_data(reinterpret_cast<void *>(ubuf_ptr), chunk.dtype(),
                              chunk.columnwise_shape());
  }
  return chunk;
}

/***************************************************************************************************
 * Comm+GEMM Overlap Base (Pipelined / Collective)
 **************************************************************************************************/

CommOverlapBase::CommOverlapBase(const std::vector<size_t> &buffer_shape, DType buffer_dtype,
                                 int myrank, int numranks, int mylocal, int numlocal, int mynode,
                                 int numnodes, int tp_size, ExtAllgatherOp allgather_handle,
                                 ExtBarrierOp barrier_handle, int num_splits, int num_max_streams,
                                 int comm_cga_size, int gemm_priority, int comm_priority,
                                 int num_comm_sm, bool set_sm_margin, bool atomic_gemm,
                                 bool rs_overlap_first_gemm)
    : CommOverlapCore(myrank, numranks, mylocal, numlocal, mynode, numnodes, tp_size,
                      allgather_handle, barrier_handle, num_splits, num_max_streams, comm_cga_size,
                      gemm_priority, comm_priority, num_comm_sm, set_sm_margin, false,
                      atomic_gemm) {
  initialize(buffer_shape, buffer_dtype, rs_overlap_first_gemm);
}

void CommOverlapBase::initialize(const std::vector<size_t> &buffer_shape, DType buffer_dtype,
                                 bool rs_overlap_first_gemm) {
  _rs_overlap_first_gemm = rs_overlap_first_gemm;
  _rs_kernel_type = getenv<int>("NVTE_RS_STRIDED_ATOMIC", 0);
  NVTE_CHECK(_rs_kernel_type >= 0 && _rs_kernel_type <= 3,
             "Invalid choice for NVTE_RS_STRIDED_ATOMIC: Must be 0 (non-atomic), 1 (atomic) ",
             "or 2 (multi-atomic).");

  NVTE_CHECK(buffer_shape.size() == 2, "Userbuffer shape must be 2-dimensional!");
  size_t buffer_bytes = get_buffer_size_bytes(buffer_shape[0], buffer_shape[1], buffer_dtype);
  NVTE_CHECK(!_spmd, "Unsupported!");
  if (_spmd) {
    // SPMD mode: Register buffers for all devices
    printf("[DEBUG] SPMD: Registering buffers for all devices in CommOverlapCore\n");
    fflush(stdout);

    _per_device_ub_reg.resize(_ub_comm->nvsize);
    _per_device_ubuf.resize(_ub_comm->nvsize);

    // Store current device to restore later
    int original_device;
    NVTE_CHECK_CUDA(cudaGetDevice(&original_device));

    for (int dev_idx = 0; dev_idx < _ub_comm->nvsize; dev_idx++) {
      NVTE_CHECK_CUDA(cudaSetDevice(dev_idx));

      void *buffer_ptr;
      _per_device_ub_reg[dev_idx] = register_user_buffer_collective(&buffer_ptr, buffer_bytes, _ub_comm, true, true);
      _per_device_ubuf[dev_idx] = std::move(TensorWrapper(buffer_ptr, buffer_shape, buffer_dtype));

      printf("[DEBUG] SPMD: Device %d registered UBuf handle %d at %p\n",
             dev_idx, _per_device_ub_reg[dev_idx], buffer_ptr);
      fflush(stdout);
    }

    // Restore original device
    NVTE_CHECK_CUDA(cudaSetDevice(original_device));

    printf("[DEBUG] SPMD: All device buffers registered successfully\n");
    fflush(stdout);
  } else {
    // Multi-process mode: Single buffer registration (vector size = 1)
    _per_device_ub_reg.resize(1);
    _per_device_ubuf.resize(1);

    void *buffer_ptr;
    _per_device_ub_reg[0] = register_user_buffer_collective(&buffer_ptr, buffer_bytes, _ub_comm, true, false);
    _per_device_ubuf[0] = std::move(TensorWrapper(buffer_ptr, buffer_shape, buffer_dtype));

    if (_ub_comm->myrank == 0) {
      printf("!!! [UB] Register UBuf %d\n", _per_device_ub_reg[0]);
    }
  }

  // Communication stream is now created per-device in CommOverlapCore::initialize()
  NVTE_CHECK_CUDA(cudaEventCreateWithFlags(&_start_d2dcopy, 0));
}

CommOverlapBase::~CommOverlapBase() {
  cudaEventDestroy(_start_d2dcopy);
  // Communication stream is destroyed in CommOverlapCore destructor
}

/*
** Bulk GEMM + COMM
** This function assumes the communication input is pre-copied to _ubuf
*/
void CommOverlapBase::bulk_overlap(const TensorWrapper &A, bool transa, const TensorWrapper &B,
                                   bool transb, TensorWrapper &D, TensorWrapper &bias,
                                   TensorWrapper &pre_gelu_out, TensorWrapper &workspace, bool grad,
                                   bool accumulate, bool use_split_accumulator,
                                   CommOverlapType comm_type, TensorWrapper &rs_output,
                                   cudaStream_t stream_main) {
  int ori_sms = _ub_comm->sms;
  _ub_comm->use_ce = _use_ce;
  _ub_comm->sms = _num_comm_sm;
  _ub_comm->cga_size = _cga_size;

  // Catch up the default torch stream
  NVTE_CHECK_CUDA(cudaEventRecord(get_current_start_comm(), stream_main));
  NVTE_CHECK_CUDA(cudaStreamWaitEvent(get_current_stream_comm(), get_current_start_comm(), 0));
  NVTE_CHECK_CUDA(cudaStreamWaitEvent(get_current_stream_compute()[0], get_current_start_comm(), 0));

  // Communication: AG and RS
  int comm_elements = get_current_ubuf().bytes() / 2;  // UBUF uses 2Byte element size
  if (comm_type == CommOverlapType::AG) {
    allgather2_userbuff_inplace(get_current_ub_reg(), 0, comm_elements, _ub_comm, get_current_stream_comm(),
                                (cudaEvent_t)get_current_comm_launch_event());
  } else {
    if (get_current_ubuf().element_size() == 1) {
      assert(_ubuf_scale_inv_initialized);
      comm_elements *= 2;
      assert(rs_output.numel() == get_current_ubuf().numel() / _tp_size);
      assert(rs_output.size(0) == get_current_ubuf().size(0) / _tp_size);
      assert(rs_output.element_size() == 2);
      char *rs_output_ptr = reinterpret_cast<char *>(rs_output.dptr());
      reducescatter2_userbuff_fp8<__nv_fp8_e5m2>(rs_output_ptr, get_current_ubuf().scale_inv(), get_current_ub_reg(), 0,
                                                 comm_elements, _ub_comm, get_current_stream_comm(),
                                                 (cudaEvent_t)get_current_comm_launch_event());
    } else {
      reducescatter2_userbuff_inplace(get_current_ub_reg(), 0, comm_elements, _ub_comm, get_current_stream_comm(),
                                      (cudaEvent_t)get_current_comm_launch_event());
    }
  }

  assert(pre_gelu_out.numel() == 0);
  // When the kernel launch order is defined, enforce the GEMM kernel launch to wait for the communication kernel launch
  if (get_current_comm_launch_event())
    NVTE_CHECK_CUDA(cudaStreamWaitEvent((cudaStream_t)get_current_stream_compute()[0], get_current_comm_launch_event(), 0));
  nvte_cublas_gemm(A.data(), B.data(), D.data(), bias.data(), pre_gelu_out.data(), transa, transb,
                   grad, workspace.data(), accumulate, use_split_accumulator, _math_sms,
                   get_current_stream_compute()[0]);

  _ub_comm->sms = ori_sms;
  NVTE_CHECK_CUDA(cudaEventRecord(get_current_stop_comm(), get_current_stream_comm()));
  NVTE_CHECK_CUDA(cudaStreamWaitEvent(stream_main, get_current_stop_comm(), 0));
  NVTE_CHECK_CUDA(cudaEventRecord(get_current_stop_comm(), get_current_stream_compute()[0]));
  NVTE_CHECK_CUDA(cudaStreamWaitEvent(stream_main, get_current_stop_comm(), 0));

}  // CommOverlapBase::bulk_overlap

/*
** Split FPROP GEMM + ReduceScatter
*/
void CommOverlapBase::atomic_gemm_overlap_rs(const TensorWrapper &A, bool transa,
                                             const TensorWrapper &B, bool transb, TensorWrapper &D,
                                             TensorWrapper &bias, TensorWrapper &pre_gelu_out,
                                             TensorWrapper &workspace, bool grad, bool accumulate,
                                             bool use_split_accumulator, TensorWrapper &rs_output,
                                             cudaStream_t stream_main) {
  int ori_sms = _ub_comm->sms;
  _ub_comm->use_ce = _use_ce;
  _ub_comm->sms = _num_comm_sm;
  _ub_comm->cga_size = _cga_size;
  // Get GEMM dimensions
  size_t m = transa ? A.size(0) : A.size(1);
  size_t k = transa ? A.size(1) : A.size(0);
  size_t n = get_current_ubuf().size(0);
  size_t m_chunk = m / _num_splits;
  size_t workspace_size_chunk = workspace.numel() / get_current_stream_compute().size();

  // Get input, output, and workspace data pointers
  char *input_a_chunk_ptr = reinterpret_cast<char *>(A.dptr());
  char *output_buf_chunk_ptr = reinterpret_cast<char *>(get_current_ubuf().dptr());
  char *workspace_ptr = reinterpret_cast<char *>(workspace.dptr());
  char *rs_output_ptr = reinterpret_cast<char *>(rs_output.dptr());

  // Reset atomic counters
  int *counter_ptr = reinterpret_cast<int *>(get_current_counter().dptr());
  reset_counters(counter_ptr, _num_splits, false, stream_main);

  // Catch up the default torch stream
  NVTE_CHECK_CUDA(cudaEventRecord(get_current_start_compute(), stream_main));
  NVTE_CHECK_CUDA(cudaStreamWaitEvent(get_current_stream_compute()[0], get_current_start_compute(), 0));
  NVTE_CHECK_CUDA(cudaStreamWaitEvent(get_current_stream_comm(), get_current_start_compute(), 0));

  assert(pre_gelu_out.numel() == 0);

  auto output_d = get_buffer_chunk_like(D, 0, {n, m});
  auto workspace_chunk = get_tensor_chunk(workspace, 0, {workspace_size_chunk});
  nvte_cublas_atomic_gemm(A.data(), B.data(), output_d.data(), bias.data(), pre_gelu_out.data(),
                          transa, transb, grad, workspace_chunk.data(), accumulate,
                          use_split_accumulator, _math_sms, _num_splits, 0, true, get_current_counter().data(),
                          get_current_stream_compute()[0]);

  for (int i = 0; i < _num_splits; i++) {
    if (_rs_kernel_type == 1) {
      if (i == _num_splits - 1) {
        _ub_comm->sms = UB_MAX_SM;
      }
      if (get_current_ubuf().element_size() == 1) {
        TRANSFORMER_ENGINE_TYPE_SWITCH_FP8ONLY(
            D.dtype(), fp8_type,
            reducescatter2_userbuff_strided_atomic_fp8<fp8_type>(
                rs_output_ptr, D.scale_inv(), get_current_ub_reg(), i * m_chunk, m_chunk, n, m, m, _num_splits,
                &counter_ptr[i], _ub_comm, get_current_stream_comm()););
      } else {
        reducescatter2_userbuff_strided_atomic(rs_output_ptr, get_current_ub_reg(), i * m_chunk, m_chunk, n, m,
                                               _num_splits, &counter_ptr[i], _ub_comm,
                                               get_current_stream_comm());
      }
    } else if (_rs_kernel_type == 2) {
      if (get_current_ubuf().element_size() == 1) {
        TRANSFORMER_ENGINE_TYPE_SWITCH_FP8ONLY(
            D.dtype(), fp8_type,
            reducescatter2_userbuff_strided_multiatomic_fp8<fp8_type>(
                rs_output_ptr, D.scale_inv(), get_current_ub_reg(), m_chunk, m_chunk, n, m, m, _num_splits,
                counter_ptr, _ub_comm, get_current_stream_comm()););
      } else {
        reducescatter2_userbuff_strided_multiatomic(rs_output_ptr, get_current_ub_reg(), m_chunk, m_chunk, n, m,
                                                    _num_splits, counter_ptr, _ub_comm,
                                                    get_current_stream_comm());
      }
      break;
    } else {
      consumer(counter_ptr, i, get_current_stream_comm());
      if (get_current_ubuf().element_size() == 1) {
        TRANSFORMER_ENGINE_TYPE_SWITCH_FP8ONLY(
            D.dtype(), fp8_type,
            reducescatter2_userbuff_stridedoutput_fp8<fp8_type>(rs_output_ptr, D.scale_inv(),
                                                                get_current_ub_reg(), i * m_chunk, m_chunk, n, m,
                                                                _ub_comm, get_current_stream_comm()););
      } else {
        reducescatter2_userbuff_strided(rs_output_ptr, get_current_ub_reg(), i * m_chunk, m_chunk, n, m,
                                        _ub_comm, get_current_stream_comm());
      }
    }

    rs_output_ptr += m_chunk * rs_output.element_size();
  }

  _ub_comm->sms = ori_sms;
  NVTE_CHECK_CUDA(cudaEventRecord(get_current_stop_compute(), get_current_stream_compute()[0]));
  NVTE_CHECK_CUDA(cudaEventRecord(get_current_stop_comm(), get_current_stream_comm()));
  NVTE_CHECK_CUDA(cudaStreamWaitEvent(stream_main, get_current_stop_compute(), 0));
  NVTE_CHECK_CUDA(cudaStreamWaitEvent(stream_main, get_current_stop_comm(), 0));
}  // split_overlap_rs

/*
** Split FPROP GEMM + ReduceScatter
*/
void CommOverlapBase::split_overlap_rs(const TensorWrapper &A, bool transa, const TensorWrapper &B,
                                       bool transb, TensorWrapper &D, TensorWrapper &bias,
                                       TensorWrapper &pre_gelu_out, TensorWrapper &workspace,
                                       bool grad, bool accumulate, bool use_split_accumulator,
                                       TensorWrapper &rs_output, cudaStream_t stream_main) {
  // Get GEMM dimensions
  int ori_sms = _ub_comm->sms;
  _ub_comm->use_ce = _use_ce;
  _ub_comm->sms = _num_comm_sm;
  _ub_comm->cga_size = _cga_size;
  size_t m = transa ? A.size(0) : A.size(1);
  size_t k = transa ? A.size(1) : A.size(0);
  size_t n = get_current_ubuf().size(0);
  size_t m_chunk = m / _num_splits;
  const std::vector<size_t> input_a_chunk_shape =
      (transa ? std::vector<size_t>{m_chunk, k} : std::vector<size_t>{k, m_chunk});
  const std::vector<size_t> output_chunk_shape = {n, m_chunk};
  size_t input_a_chunk_size = m_chunk * k;
  size_t output_chunk_size = n * m_chunk;
  size_t workspace_size_chunk = workspace.numel() / get_current_stream_compute().size();

  // Helper function to get bias chunk if needed
  auto maybe_get_bias_chunk = [this, &bias, m_chunk](size_t chunk_id) -> TensorWrapper {
    if (bias.dptr() == nullptr) {
      return TensorWrapper();
    }
    return get_tensor_chunk(bias, chunk_id * m_chunk, {m_chunk});
  };

  // Catch up the default torch stream
  NVTE_CHECK_CUDA(cudaEventRecord(get_current_start_compute(), stream_main));
  for (size_t i = 0; i < get_current_stream_compute().size(); i++) {
    NVTE_CHECK_CUDA(cudaStreamWaitEvent(get_current_stream_compute()[i], get_current_start_compute(), 0));
  }
  NVTE_CHECK_CUDA(cudaStreamWaitEvent(get_current_stream_comm(), get_current_start_compute(), 0));

  assert(pre_gelu_out.numel() == 0);

  char *rs_output_ptr = reinterpret_cast<char *>(rs_output.dptr());
  if (_rs_overlap_first_gemm) {
    auto input_a_chunk = get_tensor_chunk(A, 0, input_a_chunk_shape);
    auto output_chunk = get_buffer_chunk_like(D, 0, output_chunk_shape);
    auto bias_chunk = maybe_get_bias_chunk(0);
    auto workspace_chunk = get_tensor_chunk(workspace, 0, {workspace_size_chunk});

    nvte_cublas_gemm(input_a_chunk.data(), B.data(), output_chunk.data(), bias_chunk.data(),
                     pre_gelu_out.data(), transa, transb, grad, workspace_chunk.data(), accumulate,
                     use_split_accumulator, _math_sms, get_current_stream_compute()[0]);

    for (int i = 1; i < _num_splits; i++) {
      input_a_chunk = get_tensor_chunk(A, i * input_a_chunk_size, input_a_chunk_shape);
      output_chunk = get_buffer_chunk_like(D, i * output_chunk_size, output_chunk_shape);
      bias_chunk = maybe_get_bias_chunk(i);
      workspace_chunk = get_tensor_chunk(
          workspace, (i % get_current_stream_compute().size()) * workspace_size_chunk, {workspace_size_chunk});

      nvte_cublas_gemm(input_a_chunk.data(), B.data(), output_chunk.data(), bias_chunk.data(),
                       pre_gelu_out.data(), transa, transb, grad, workspace_chunk.data(),
                       accumulate, use_split_accumulator, _math_sms,
                       get_current_stream_compute()[i % get_current_stream_compute().size()]);

      NVTE_CHECK_CUDA(
          cudaEventRecord(get_current_start_comm(), get_current_stream_compute()[(i - 1) % get_current_stream_compute().size()]));
      NVTE_CHECK_CUDA(cudaStreamWaitEvent(get_current_stream_comm(), get_current_start_comm(), 0));

      // Communication chunk
      if (get_current_ubuf().element_size() == 1) {
        TRANSFORMER_ENGINE_TYPE_SWITCH_FP8ONLY(
            D.dtype(), fp8_type,
            reducescatter2_userbuff_stridedoutput_fp8<fp8_type>(
                rs_output_ptr, D.scale_inv(), get_current_ub_reg(), (i - 1) * output_chunk_size, m_chunk, n, m,
                _ub_comm, get_current_stream_comm()););
      } else {
        reducescatter2_userbuff_stridedoutput(rs_output_ptr, get_current_ub_reg(), (i - 1) * output_chunk_size,
                                              m_chunk, n, m, _ub_comm, get_current_stream_comm());
      }

      rs_output_ptr += m_chunk * rs_output.element_size();
    }
    int last_compute_stream_id =
        (_num_splits + get_current_stream_compute().size() - 1) % get_current_stream_compute().size();
    NVTE_CHECK_CUDA(cudaEventRecord(get_current_start_comm(), get_current_stream_compute()[last_compute_stream_id]));
    NVTE_CHECK_CUDA(cudaStreamWaitEvent(get_current_stream_comm(), get_current_start_comm(), 0));

    // Last communication chunk with max SM
    _ub_comm->sms = UB_MAX_SM;
    if (get_current_ubuf().element_size() == 1) {
      TRANSFORMER_ENGINE_TYPE_SWITCH_FP8ONLY(
          D.dtype(), fp8_type,
          reducescatter2_userbuff_stridedoutput_fp8<fp8_type>(
              rs_output_ptr, D.scale_inv(), get_current_ub_reg(), (_num_splits - 1) * output_chunk_size, m_chunk,
              n, m, _ub_comm, get_current_stream_comm()););
    } else {
      reducescatter2_userbuff_stridedoutput(rs_output_ptr, get_current_ub_reg(),
                                            (_num_splits - 1) * output_chunk_size, m_chunk, n, m,
                                            _ub_comm, get_current_stream_comm());
    }
  } else {
    for (int i = 0; i < _num_splits; i++) {
      auto input_a_chunk = get_tensor_chunk(A, i * input_a_chunk_size, input_a_chunk_shape);
      auto output_chunk = get_buffer_chunk_like(D, i * output_chunk_size, output_chunk_shape);
      auto bias_chunk = maybe_get_bias_chunk(i);
      auto workspace_chunk = get_tensor_chunk(
          workspace, (i % get_current_stream_compute().size()) * workspace_size_chunk, {workspace_size_chunk});

      nvte_cublas_gemm(input_a_chunk.data(), B.data(), output_chunk.data(), bias_chunk.data(),
                       pre_gelu_out.data(), transa, transb, grad, workspace_chunk.data(),
                       accumulate, use_split_accumulator, _math_sms,
                       get_current_stream_compute()[i % get_current_stream_compute().size()]);

      NVTE_CHECK_CUDA(cudaEventRecord(get_current_start_comm(), get_current_stream_compute()[i % get_current_stream_compute().size()]));
      NVTE_CHECK_CUDA(cudaStreamWaitEvent(get_current_stream_comm(), get_current_start_comm(), 0));

      // Communication chunk. Uses MAX_SM at the last chunk
      if (i == _num_splits - 1) {
        _ub_comm->sms = UB_MAX_SM;
      }
      if (get_current_ubuf().element_size() == 1) {
        TRANSFORMER_ENGINE_TYPE_SWITCH_FP8ONLY(
            D.dtype(), fp8_type,
            reducescatter2_userbuff_stridedoutput_fp8<fp8_type>(
                rs_output_ptr, D.scale_inv(), get_current_ub_reg(), i * output_chunk_size, m_chunk, n, m,
                _ub_comm, get_current_stream_comm()););
      } else {
        reducescatter2_userbuff_stridedoutput(rs_output_ptr, get_current_ub_reg(), i * output_chunk_size,
                                              m_chunk, n, m, _ub_comm, get_current_stream_comm());
      }

      rs_output_ptr += m_chunk * rs_output.element_size();
    }
  }

  _ub_comm->sms = ori_sms;
  for (size_t i = 0; i < get_current_stream_compute().size(); i++) {
    NVTE_CHECK_CUDA(cudaEventRecord(get_current_stop_compute(), get_current_stream_compute()[i]));
    NVTE_CHECK_CUDA(cudaStreamWaitEvent(stream_main, get_current_stop_compute(), 0));
  }
  NVTE_CHECK_CUDA(cudaEventRecord(get_current_stop_comm(), get_current_stream_comm()));
  NVTE_CHECK_CUDA(cudaStreamWaitEvent(stream_main, get_current_stop_comm(), 0));
}  // CommOverlapBase::split_overlap_rs

void CommOverlapBase::bulk_overlap_external_ag(cudaStream_t send_stream, cudaStream_t recv_stream,
                                               cudaStream_t stream_main) {
  int comm_bytes = get_current_ubuf().bytes();
  int comm_bytes_per_rank = comm_bytes / _tp_size;

  // We use the reference to the overlap_gemm to get the stream to send an receive on to ensure the kernels don't finish until the previous gemm is flush
  userbuffers_send_all(get_current_ub_reg(), 0, get_current_ub_reg(), 0, comm_bytes_per_rank, _tp_id, _tp_size, _rank,
                       _ub_comm, send_stream);
  userbuffers_recv_all(get_current_ub_reg(), 0, get_current_ub_reg(), 0, comm_bytes_per_rank, _tp_id, _tp_size, _rank,
                       _ub_comm, recv_stream);

  // We sync with the internal comm stream so the destructor can wait for the comm stream to finish before freeing the ubuf
  for (auto stream : {send_stream, recv_stream}) {
    NVTE_CHECK_CUDA(cudaEventRecord(get_current_stop_comm(), stream));
    NVTE_CHECK_CUDA(cudaStreamWaitEvent(get_current_stream_comm(), get_current_stop_comm(), 0));
  }

  // Next we sync with the main stream
  // We have to recapture an event off the comm stream to enable cuda graph capture otherwise the comm stream will be never be joined in the graph
  NVTE_CHECK_CUDA(cudaEventRecord(get_current_stop_comm(), get_current_stream_comm()));
  NVTE_CHECK_CUDA(cudaStreamWaitEvent(stream_main, get_current_stop_comm(), 0));
}

/***************************************************************************************************
 * Comm+GEMM Overlap P2P Base (Ring-Exchange)
 **************************************************************************************************/

CommOverlapP2PBase::CommOverlapP2PBase(const std::vector<size_t> &buffer_shape, DType buffer_dtype,
                                       int myrank, int numranks, int mylocal, int numlocal,
                                       int mynode, int numnodes, int tp_size,
                                       ExtAllgatherOp allgather_handle, ExtBarrierOp barrier_handle,
                                       CommOverlapType comm_type, int num_max_streams,
                                       int comm_cga_size, int gemm_priority, int comm_priority,
                                       int num_comm_sm, bool set_sm_margin, bool use_ce,
                                       bool atomic_gemm, bool aggregate, bool spmd,
                                       bool is_bootstrap)
    : CommOverlapCore(myrank, numranks, mylocal, numlocal, mynode, numnodes, tp_size,
                      allgather_handle, barrier_handle, tp_size, num_max_streams, comm_cga_size,
                      gemm_priority, comm_priority, num_comm_sm, set_sm_margin, use_ce,
                      atomic_gemm, spmd) {
  if (!is_bootstrap) {
    // Runtime: Each device thread initializes its own P2P resources
    initialize(buffer_shape, buffer_dtype, comm_type, aggregate);
  } else {
    // Bootstrap: Skip P2P initialization (only Core initialization needed)
    printf("[DEBUG] P2PBase: Bootstrap mode - skipping P2P initialization\n");
    fflush(stdout);
  }
}

void CommOverlapP2PBase::initialize(const std::vector<size_t> &buffer_shape, DType buffer_dtype,
                                    CommOverlapType comm_type, bool aggregate) {
  printf("[DEBUG] CommOverlapP2PBase::initialize started\n");
  fflush(stdout);

  _is_p2p = true;
  _is_reduce_scatter = comm_type == CommOverlapType::RS;
  _aggregate = aggregate;

  printf("[DEBUG] P2P: _is_reduce_scatter=%d, _aggregate=%d\n", _is_reduce_scatter, _aggregate);
  fflush(stdout);

  // Create workspace tensor with userbuffer
  NVTE_CHECK(buffer_shape.size() == 2, "Userbuffer shape must be 2-dimensional!");

  printf("[DEBUG] P2P: Buffer shape validated: [%zu, %zu], dtype=%d, element_size=%zu\n",
         buffer_shape[0], buffer_shape[1], static_cast<int>(buffer_dtype),
         typeToSize(buffer_dtype));
  fflush(stdout);
  size_t buffer_bytes = get_buffer_size_bytes(buffer_shape[0], buffer_shape[1], buffer_dtype);
  int buffer_chunk_bytes = buffer_bytes / _tp_size;
  _num_ubuf_chunks = _tp_size;
  if (_is_reduce_scatter) {
    // GEMM + RS overlap: Allocate `2 x tp_size - 1` buffers to hold recieved GEMM chunk
    // outputs for reduction at the end of the pipelining.
    buffer_bytes = buffer_bytes / _tp_size * (_tp_size * 2 - 1);
    _num_ubuf_chunks = _tp_size * 2 - 1;
  }

  printf("[DEBUG] P2P: Runtime initialization - registering buffer for current device...\n");
  fflush(stdout);

  // Runtime: Each device thread registers its own buffer
  int device_idx = get_device_index();

  printf("[DEBUG] P2P: device_idx=%d, current device context\n", device_idx);
  fflush(stdout);

  // Ensure per-device vectors are sized (should be done in bootstrap)
  printf("[DEBUG] P2P: Resizing per-device vectors to %d\n", _spmd ? _ub_comm->nvsize : 1);
  fflush(stdout);
  int num_devices = _spmd ? _ub_comm->nvsize : 1;
  _per_device_ub_reg.resize(num_devices);
  _per_device_ubuf.resize(num_devices);

  // Register buffer for current device only (runtime per-thread)
  void *buf_ptr;
  printf("[DEBUG] P2P: Calling register_user_buffer_collective with spmd=%d\n", _spmd);
  fflush(stdout);

  _per_device_ub_reg[device_idx] = register_user_buffer_collective(&buf_ptr, buffer_bytes, _ub_comm, true, _spmd);
  _per_device_ubuf[device_idx] = std::move(TensorWrapper(
      buf_ptr,
      std::vector<size_t>{buffer_shape[0] / _tp_size * _num_ubuf_chunks, buffer_shape[1]},
      buffer_dtype));

  printf("[DEBUG] P2P: Runtime registered buffer for device %d (handle=%d, ptr=%p)\n",
         device_idx, _per_device_ub_reg[device_idx], buf_ptr);
  fflush(stdout);

<<<<<<< HEAD
  // Barrier to ensure all devices have registered their buffers before proceeding
  // if (_spmd) {
  //   printf("[DEBUG] P2P: Calling barrier to sync all devices after buffer registration...\n");
  //   fflush(stdout);
  //   _ub_comm->_barrier(_ub_comm->comm_intra);
  //   printf("[DEBUG] P2P: Barrier completed - all devices registered\n");
  //   fflush(stdout);
  // }

=======
>>>>>>> 068c9d66
  printf("[DEBUG] P2P: Using device index %d buffer (handle %d) at %p\n",
         device_idx, _per_device_ub_reg[device_idx], buf_ptr);
  fflush(stdout);

  printf("[DEBUG] P2P: Updating buffer with P2P-specific shape...\n");
  fflush(stdout);


  printf("[DEBUG] P2P: Creating tensor chunks (_num_ubuf_chunks=%d)...\n", _num_ubuf_chunks);
  fflush(stdout);

  // Initialize per-device ubufs vector
    int num_devices = _spmd ? _ub_comm->nvsize : 1;
    _per_device_ubufs.resize(num_devices);
  
  // Create tensor chunks for current device
  char *ubuf_byte_ptr = reinterpret_cast<char *>(get_current_ubuf().dptr());
  for (int i = 0; i < _num_ubuf_chunks; i++) {
    _per_device_ubufs[device_idx].push_back(TensorWrapper(reinterpret_cast<void *>(ubuf_byte_ptr),
                                   std::vector<size_t>{buffer_shape[0] / _tp_size, buffer_shape[1]},
                                   buffer_dtype));
    ubuf_byte_ptr += buffer_chunk_bytes;
  }
  
  printf("[DEBUG] P2P: Created %d tensor chunks for device %d\n", _num_ubuf_chunks, device_idx);
  fflush(stdout);

  printf("[DEBUG] P2P: Computing rank topology (_rank=%d, _tp_size=%d)...\n", _rank, _tp_size);
  fflush(stdout);

  _rank_round_tp = (_rank / _tp_size) * _tp_size;
  _next_rank = (_tp_size + _rank + 1) % _tp_size + _rank_round_tp;
  _prev_rank = (_tp_size + _rank + -1) % _tp_size + _rank_round_tp;

  printf("[DEBUG] P2P: Rank topology - rank_round_tp=%d, next_rank=%d, prev_rank=%d\n",
         _rank_round_tp, _next_rank, _prev_rank);
  fflush(stdout);

  _self_chunk_id = _tp_id;

  printf("[DEBUG] P2P: self_chunk_id=%d\n", _self_chunk_id);
  fflush(stdout);
  if (_atomic_gemm && !_is_reduce_scatter) {
    printf("[DEBUG] P2P: Entering atomic_gemm block (_atomic_gemm=%d, _is_reduce_scatter=%d)\n",
           _atomic_gemm, _is_reduce_scatter);
    fflush(stdout);

    printf("[DEBUG] P2P: Getting env NVTE_AG_P2P_MULTI_ATOMIC...\n");
    fflush(stdout);

    _use_multiatomic_ag = getenv<bool>("NVTE_AG_P2P_MULTI_ATOMIC");

    printf("[DEBUG] P2P: _use_multiatomic_ag=%d\n", _use_multiatomic_ag);
    fflush(stdout);

    if (_use_multiatomic_ag) {
      printf("[DEBUG] P2P: Setting up multiatomic AG...\n");
      fflush(stdout);

      _use_ce = 0;
      _ub_comm->push = 1;
      if (_rank == 0) {
        printf("!!userbuffers_sendrecv_multi_atomic_shuffle\n");
      }

      printf("[DEBUG] P2P: Multiatomic AG setup done\n");
      fflush(stdout);
    }

    printf("[DEBUG] P2P: Setting _self_chunk_id to 0...\n");
    fflush(stdout);

    _self_chunk_id = 0;

    printf("[DEBUG] P2P: About to memset counter (ptr=%p)...\n", get_current_counter().dptr());
    fflush(stdout);

    NVTE_CHECK_CUDA(cudaMemset(get_current_counter().dptr(), 0, sizeof(int32_t)));

    printf("[DEBUG] P2P: Memset counter completed\n");
    fflush(stdout);
  }

  printf("[DEBUG] P2P: Creating send/recv streams (num_compute_streams=%zu)...\n",
         get_current_stream_compute().size());
  fflush(stdout);

  for (int i = 0; i < get_current_stream_compute().size(); i++) {
    cudaStream_t stream;
    NVTE_CHECK_CUDA(cudaStreamCreateWithPriority(&stream, cudaStreamNonBlocking, _comm_priority));
    _stream_send.push_back(std::move(stream));
    printf("[DEBUG] P2P: Created send stream %d\n", i);
    fflush(stdout);
  }

  printf("[DEBUG] P2P: Creating recv stream...\n");
  fflush(stdout);

  NVTE_CHECK_CUDA(
      cudaStreamCreateWithPriority(&_stream_recv, cudaStreamNonBlocking, _comm_priority));

  printf("[DEBUG] P2P: Creating send/recv events...\n");
  fflush(stdout);

  NVTE_CHECK_CUDA(cudaEventCreateWithFlags(&_stop_send, 0));
  NVTE_CHECK_CUDA(cudaEventCreateWithFlags(&_stop_recv, 0));

  printf("[DEBUG] P2P: CommOverlapP2PBase::initialize completed successfully\n");
  fflush(stdout);

  printf("[DEBUG] P2P: All initialization steps completed successfully\n");
  fflush(stdout);
}

CommOverlapP2PBase::~CommOverlapP2PBase() {
  cudaEventDestroy(_stop_recv);
  cudaEventDestroy(_stop_send);
  cudaStreamDestroy(_stream_recv);
  for (size_t i = 0; i < _stream_send.size(); i++) {
    cudaStreamDestroy(_stream_send[i]);
  }
}

void CommOverlapP2PBase::copy_into_buffer(cudaStream_t stream, const TensorWrapper &source,
                                          bool local_chunk, bool rowwise) {
  // Check element size
  const size_t element_size = source.element_size();
  NVTE_CHECK(get_current_ubuf().element_size() == element_size,
             "Tried to copy data into a Userbuffers buffer but dtypes are not compatible ",
             "(source dtype has ", element_size, " bytes, UB dtype has ", get_current_ubuf().element_size(),
             " bytes)");

  // Input data
  const size_t source_size = source.numel();
  const void *src_ptr = (rowwise) ? source.dptr() : source.columnwise_dptr();

  // Userbuffers data
  void *dst_ptr;
  if (local_chunk) {
    NVTE_CHECK(get_current_ubufs()[_tp_id].numel() == source_size,
               "Tried to copy an invalid tensor into a local chunk of a Userbuffers buffer ",
               "(source_size=", source_size, ", local_ubuf_size=", get_current_ubufs()[_tp_id].numel(), ")");
    dst_ptr = get_current_ubufs()[_tp_id].dptr();
  } else {
    NVTE_CHECK(get_current_ubuf().numel() == source_size,
               "Tried to copy an invalid tensor into a Userbuffers buffer ",
               "(source_size=", source_size, ", ubuf_size=", get_current_ubuf().numel(), ")");
    dst_ptr = get_current_ubuf().dptr();
  }

  // Copy data
  NVTE_CHECK_CUDA(cudaMemcpyAsync(dst_ptr, src_ptr, source_size * element_size,
                                  cudaMemcpyDeviceToDevice, stream));
}

TensorWrapper CommOverlapP2PBase::get_buffer_chunk_by_id(const TensorWrapper &source,
                                                         size_t chunk_id) {
  // Start with a chunk of the source tensor
  auto chunk = get_tensor_chunk(source, 0, shape_to_vector(get_current_ubufs()[chunk_id].shape()));

  // Update chunk with offset data pointers from the communication buffer
  if (chunk.dptr() != nullptr) {
    chunk.set_rowwise_data(get_current_ubufs()[chunk_id].dptr(), chunk.dtype(), chunk.shape());
  }
  if (chunk.columnwise_dptr() != nullptr) {
    chunk.set_columnwise_data(get_current_ubufs()[chunk_id].dptr(), chunk.dtype(), chunk.columnwise_shape());
  }
  return chunk;
}

/*
** Split AllGather + AtomicGEMM using P2P communication
** This function assumes the input_b is pre-copied to get_current_ubufs()[rank_id]. This is needed to have AG
** outputs in each rank to be in the contiguous memory space after all ring exchange phases.
*/
void CommOverlapP2PBase::atomic_gemm_overlap_ag(
    const TensorWrapper &A, bool transa, const TensorWrapper &B, bool transb, TensorWrapper &D,
    TensorWrapper &bias, TensorWrapper &pre_gelu_out, TensorWrapper &workspace, bool grad,
    bool accumulate, bool use_split_accumulator, TensorWrapper &B_copy, cudaStream_t stream_main) {
  int ori_sms = _ub_comm->sms;
  _ub_comm->use_ce = _use_ce;
  _ub_comm->sms = _num_comm_sm;
  _ub_comm->cga_size = _cga_size;

  // Get GEMM dimensions between TN and NN input layouts
  const size_t m = (transa) ? A.size(0) : A.size(1);
  const size_t n_chunk = get_current_ubufs()[0].size(0);
  assert(pre_gelu_out.numel() == 0);

  // Get communication and GEMM output chunk sizes
  const int comm_bytes = get_current_ubufs()[0].bytes();

  // Create an GEMM output buffer with N+1 chunks in a contiguous memory
  void *D_buffer_ptr;
  int D_chunk_bytes = n_chunk * m * D.element_size();
  NVTE_CHECK_CUDA(cudaMallocAsync(&D_buffer_ptr, (_tp_size + 1) * D_chunk_bytes, stream_main));
  auto D_buffer = TensorWrapper(D_buffer_ptr, D.shape(), D.dtype(), D.amax(), D.scale(),
                                D.scale_inv(), D.scale_inv_shape(), D.scaling_mode());

  // Reset atomic counters
  int *counter_ptr = reinterpret_cast<int *>(get_current_counter().dptr());
  reset_counters(counter_ptr, _tp_size, true, stream_main);

  // Catch up the default torch stream
  NVTE_CHECK_CUDA(cudaEventRecord(get_current_start_compute(), stream_main));
  NVTE_CHECK_CUDA(cudaStreamWaitEvent(_stream_send[0], get_current_start_compute(), 0));
  NVTE_CHECK_CUDA(cudaStreamWaitEvent(_stream_recv, get_current_start_compute(), 0));

  auto input_b = get_buffer_chunk_like(B, 0, shape_to_vector(B.shape()));
  size_t workspace_size_chunk = workspace.numel() / get_current_stream_compute().size();
  auto workspace_chunk = get_tensor_chunk(workspace, 0, {workspace_size_chunk});

  for (int i = 0; i < _tp_size - 1; i++) {
    // Set the userbuffer id. Buffer under send is the input for the current
    // GEMM chunk The initial input chunk is stored _ubuf[rank]. This is to
    // have the AG output in all ranks to be contiguous after the ring
    // exchanges
    int send_chunk_id = i;
    int recv_chunk_id = i + 1;
    int send_offset = comm_bytes * send_chunk_id;
    int recv_offset = comm_bytes * recv_chunk_id;

    if (_use_multiatomic_ag) {
      if (i == 0) {
        _ub_comm->use_ce = 0;
        userbuffers_sendrecv_multiatomic(get_current_ub_reg(), get_current_ub_reg(), comm_bytes, comm_bytes, comm_bytes,
                                         _ub_comm, _next_rank, _prev_rank, _tp_size, counter_ptr,
                                         true, _stream_recv);
      }
    } else {
      userbuffers_send(get_current_ub_reg(), send_offset, get_current_ub_reg(), recv_offset, comm_bytes, _ub_comm, _next_rank,
                       _stream_recv);
      userbuffers_recv(get_current_ub_reg(), send_offset, get_current_ub_reg(), recv_offset, comm_bytes, _ub_comm, _prev_rank,
                       _stream_recv);
      producer(counter_ptr, recv_chunk_id, _stream_recv);
    }
    if (i == 0) {
      nvte_cublas_atomic_gemm(A.data(), input_b.data(), D_buffer.data(), bias.data(),
                              pre_gelu_out.data(), transa, transb, grad, workspace_chunk.data(),
                              accumulate, use_split_accumulator, _math_sms, 0, _tp_size, false,
                              get_current_counter().data(), stream_main);
    }
  }

  // Store the input activation for backprop
  if (B_copy.numel() > 0) {
    assert(B_copy.numel() == get_current_ubufs()[_self_chunk_id].numel());
    assert(B_copy.element_size() == get_current_ubufs()[_self_chunk_id].element_size());
    NVTE_CHECK_CUDA(cudaMemcpyAsync(B_copy.dptr(), get_current_ubufs()[_self_chunk_id].dptr(),
                                    get_current_ubufs()[_self_chunk_id].bytes(), cudaMemcpyDeviceToDevice,
                                    _stream_send[0]));
    NVTE_CHECK_CUDA(cudaEventRecord(_stop_send, _stream_send[0]));
    NVTE_CHECK_CUDA(cudaStreamWaitEvent(stream_main, _stop_send, 0));
  }

  // Copy the first GEMM output chunk to the end chunk position of D_buffer
  char *src_ptr = reinterpret_cast<char *>(D_buffer.dptr());
  NVTE_CHECK_CUDA(cudaMemcpyAsync(src_ptr + D.bytes(), src_ptr, D_chunk_bytes,
                                  cudaMemcpyDeviceToDevice, stream_main));

  // Return the last N rows of D_buffer
  NVTE_CHECK_CUDA(cudaMemcpyAsync(D.dptr(), src_ptr + D_chunk_bytes, D.bytes(),
                                  cudaMemcpyDeviceToDevice, stream_main));

  // Clean up buffer allocation
  NVTE_CHECK_CUDA(cudaFreeAsync(D_buffer_ptr, stream_main));

  _ub_comm->sms = ori_sms;
}  // CommOverlapP2PBase::atomic_gemm_overlap_ag

/*
** Split AllGather + GEMM using P2P communication
** This function assumes the input_b is pre-copied to get_current_ubufs()[rank_id]. This is needed to have AG
** outputs in each rank to be in the contiguous memory space after all ring exchange phases.
*/
void CommOverlapP2PBase::split_overlap_ag(const TensorWrapper &A, bool transa,
                                          const TensorWrapper &B, bool transb, TensorWrapper &D,
                                          TensorWrapper &bias, TensorWrapper &pre_gelu_out,
                                          TensorWrapper &workspace, bool grad, bool accumulate,
                                          bool use_split_accumulator, TensorWrapper &B_copy,
                                          cudaStream_t stream_main) {
  // Verify device context at function entry
  int current_device;
  NVTE_CHECK_CUDA(cudaGetDevice(&current_device));
  printf("[DEBUG] split_overlap_ag: Entry - current_device=%d, _rank=%d, _tp_id=%d, _spmd=%d\n",
         current_device, _rank, _tp_id, _spmd);
  printf("[DEBUG] split_overlap_ag: CUDA resources - streams.size()=%zu, events.size()=%zu\n",
         _per_device_stream_compute.size(), _per_device_start_compute.size());
  fflush(stdout);

  int ori_sms = _ub_comm->sms;
  _ub_comm->use_ce = _use_ce;
  _ub_comm->sms = _num_comm_sm;
  _ub_comm->cga_size = _cga_size;
  // Get GEMM dimensions between TN and NN input layouts
  const size_t m = (transa) ? A.size(0) : A.size(1);
  const size_t k = (transa) ? A.size(1) : A.size(0);
  const size_t n_chunk = get_current_ubufs()[0].size(0);

  // Get communication and GEMM output chunk sizes
  const int comm_bytes = get_current_ubufs()[0].bytes();
  const bool do_gelu = pre_gelu_out.numel() > 0;
  size_t workspace_size_chunk = workspace.numel() / get_current_stream_compute().size();

  // Check B copy sizing
  if (B_copy.numel() > 0) {
    NVTE_CHECK(B_copy.numel() == get_current_ubuf().numel(), "Expected all-gathered B copy buffer with ",
               get_current_ubuf().numel(), " elements but got ", B_copy.numel());
    NVTE_CHECK(B_copy.element_size() == get_current_ubuf().element_size(),
               "Expected all-gathered B copy buffer with ", get_current_ubuf().element_size() * 8,
               "-bit data type but got ", B_copy.element_size() * 8, "-bit");
  }

  cudaEvent_t start_compute_event = get_current_start_compute();
  printf("[DEBUG] split_overlap_ag: start_compute_event=%p\n", (void*)start_compute_event);
  fflush(stdout);

  if (!start_compute_event) {
    printf("[ERROR] split_overlap_ag: start_compute_event is NULL! _per_device_start_compute.size()=%zu\n",
           _per_device_start_compute.size());
    fflush(stdout);
    return;
  }

  NVTE_CHECK_CUDA(cudaEventRecord(start_compute_event, stream_main));
  NVTE_CHECK_CUDA(cudaStreamWaitEvent(_stream_send[0], start_compute_event, 0));
  NVTE_CHECK_CUDA(cudaStreamWaitEvent(_stream_recv, start_compute_event, 0));
  for (size_t i = 0; i < get_current_stream_compute().size(); i++) {
    NVTE_CHECK_CUDA(cudaStreamWaitEvent(get_current_stream_compute()[i], start_compute_event, 0));
  }
  if (_aggregate) {
    const int num_steps = _tp_size / 2;

    // Chunk dims
    std::vector<size_t> input_b_chunk_shape =
        (transb ? std::vector<size_t>{k, 2 * n_chunk} : std::vector<size_t>{2 * n_chunk, k});
    std::vector<size_t> output_chunk_shape = {2 * n_chunk, m};
    size_t input_b_chunk_size = 2 * n_chunk * k;
    size_t output_chunk_size = 2 * n_chunk * m;

    // Initial 1X input chunk exchange between neighboring peers
    int send_chunk_id = _tp_id;
    int recv_chunk_id = (_tp_id % 2 == 0) ? _tp_id + 1 : _tp_id - 1;
    int send_offset = comm_bytes * send_chunk_id;
    int recv_offset = comm_bytes * recv_chunk_id;
    int peer_rank = (_tp_id % 2 == 0) ? _next_rank : _prev_rank;
    userbuffers_send(get_current_ub_reg(), send_offset, get_current_ub_reg(), send_offset, comm_bytes, _ub_comm, peer_rank,
                     _stream_send[0]);
    userbuffers_recv(get_current_ub_reg(), recv_offset, get_current_ub_reg(), recv_offset, comm_bytes, _ub_comm, peer_rank,
                     _stream_recv);
    NVTE_CHECK_CUDA(cudaEventRecord(_stop_recv, _stream_recv));
    NVTE_CHECK_CUDA(cudaStreamWaitEvent(_stream_send[0], _stop_recv, 0));
    NVTE_CHECK_CUDA(cudaStreamWaitEvent(get_current_stream_compute()[0], _stop_recv, 0));

    int local_rank_round2 = (_tp_id % 2 == 0) ? _tp_id : _tp_id - 1;
    const int next_rank = (_tp_size + _tp_id + 2) % _tp_size + _rank_round_tp;
    const int prev_rank = (_tp_size + _tp_id - 2) % _tp_size + _rank_round_tp;

    // Ring exchange of 2X inputs chunks
    for (int i = 0; i < num_steps; i++) {
      send_chunk_id = (_tp_size + local_rank_round2 - i * 2) % _tp_size;
      recv_chunk_id = (_tp_size + local_rank_round2 - i * 2 - 2) % _tp_size;
      send_offset = comm_bytes * send_chunk_id;
      recv_offset = comm_bytes * recv_chunk_id;

      // GEMM
      auto input_b_chunk =
          get_buffer_chunk_like(B, input_b_chunk_size * send_chunk_id / 2, input_b_chunk_shape);
      auto output_chunk =
          get_tensor_chunk(D, output_chunk_size * send_chunk_id / 2, output_chunk_shape);
      auto aux_chunk = (do_gelu)
                           ? get_tensor_chunk(pre_gelu_out, output_chunk_size * send_chunk_id / 2,
                                              {n_chunk * 2, k})
                           : TensorWrapper(nullptr, std::vector<size_t>{0}, pre_gelu_out.dtype());
      auto workspace_chunk = get_tensor_chunk(
          workspace, (i % get_current_stream_compute().size()) * workspace_size_chunk, {workspace_size_chunk});

      nvte_cublas_gemm(A.data(), input_b_chunk.data(), output_chunk.data(), bias.data(),
                       aux_chunk.data(), transa, transb, grad, workspace_chunk.data(), accumulate,
                       use_split_accumulator, _math_sms,
                       get_current_stream_compute()[i % get_current_stream_compute().size()]);

      if (i < num_steps - 1) {
        // P2P communication
        userbuffers_send(get_current_ub_reg(), send_offset, get_current_ub_reg(), send_offset, comm_bytes * 2, _ub_comm,
                         next_rank, _stream_send[0]);
        userbuffers_recv(get_current_ub_reg(), recv_offset, get_current_ub_reg(), recv_offset, comm_bytes * 2, _ub_comm,
                         prev_rank, _stream_recv);
        NVTE_CHECK_CUDA(cudaEventRecord(_stop_recv, _stream_recv));
        NVTE_CHECK_CUDA(cudaStreamWaitEvent(_stream_send[0], _stop_recv, 0));
        NVTE_CHECK_CUDA(
            cudaStreamWaitEvent(get_current_stream_compute()[(i + 1) % get_current_stream_compute().size()], _stop_recv, 0));
      }
    }
  } else {
    // Chunk dims
    std::vector<size_t> input_b_chunk_shape =
        (transb ? std::vector<size_t>{k, n_chunk} : std::vector<size_t>{n_chunk, k});
    std::vector<size_t> output_chunk_shape = {n_chunk, m};
    size_t input_b_chunk_size = n_chunk * k;
    size_t output_chunk_size = n_chunk * m;

    for (int i = 0; i < _tp_size; i++) {
      // Set the userbuffer id. Buffer under send is the input for the current
      // GEMM chunk The initial input chunk is stored _ubuf[rank]. This is to
      // have the AG output in all ranks to be contiguous after the ring
      // exchanges
      int send_chunk_id = (_tp_size + _tp_id - i) % _tp_size;
      int recv_chunk_id = (_tp_size + _tp_id - i - 1) % _tp_size;
      int send_offset = comm_bytes * send_chunk_id;
      int recv_offset = comm_bytes * recv_chunk_id;

      // GEMM
      auto input_b_chunk =
          get_buffer_chunk_like(B, input_b_chunk_size * send_chunk_id, input_b_chunk_shape);
      auto output_chunk =
          get_tensor_chunk(D, output_chunk_size * send_chunk_id, output_chunk_shape);
      auto aux_chunk =
          (do_gelu)
              ? get_tensor_chunk(pre_gelu_out, output_chunk_size * send_chunk_id, {n_chunk, k})
              : TensorWrapper(nullptr, std::vector<size_t>{0}, pre_gelu_out.dtype());
      auto workspace_chunk = get_tensor_chunk(
          workspace, (i % get_current_stream_compute().size()) * workspace_size_chunk, {workspace_size_chunk});

      nvte_cublas_gemm(A.data(), input_b_chunk.data(), output_chunk.data(), bias.data(),
                       aux_chunk.data(), transa, transb, grad, workspace_chunk.data(), accumulate,
                       use_split_accumulator, _math_sms,
                       get_current_stream_compute()[i % get_current_stream_compute().size()]);

      if (i < _tp_size - 1) {
        // P2P communication
        userbuffers_send(get_current_ub_reg(), send_offset, get_current_ub_reg(), send_offset, comm_bytes, _ub_comm,
                         _next_rank, _stream_send[0]);
        userbuffers_recv(get_current_ub_reg(), recv_offset, get_current_ub_reg(), recv_offset, comm_bytes, _ub_comm,
                         _prev_rank, _stream_recv);
        NVTE_CHECK_CUDA(cudaEventRecord(_stop_recv, _stream_recv));
        NVTE_CHECK_CUDA(cudaStreamWaitEvent(_stream_send[0], _stop_recv, 0));
        NVTE_CHECK_CUDA(
            cudaStreamWaitEvent(get_current_stream_compute()[(i + 1) % get_current_stream_compute().size()], _stop_recv, 0));
      }
    }
  }

  // Copy all-gathered B from communication buffer into auxiliary output
  if (B_copy.numel() > 0) {
    NVTE_CHECK_CUDA(cudaMemcpyAsync(B_copy.dptr(), get_current_ubuf().dptr(), get_current_ubuf().bytes(),
                                    cudaMemcpyDeviceToDevice, _stream_send[0]));
  }

  _ub_comm->sms = ori_sms;
  for (size_t i = 0; i < get_current_stream_compute().size(); i++) {
    NVTE_CHECK_CUDA(cudaEventRecord(get_current_stop_compute(), get_current_stream_compute()[i]));
    NVTE_CHECK_CUDA(cudaStreamWaitEvent(stream_main, get_current_stop_compute(), 0));
  }
  NVTE_CHECK_CUDA(cudaEventRecord(_stop_send, _stream_send[0]));
  NVTE_CHECK_CUDA(cudaStreamWaitEvent(stream_main, _stop_send, 0));
  NVTE_CHECK_CUDA(cudaEventRecord(_stop_recv, _stream_recv));
  NVTE_CHECK_CUDA(cudaStreamWaitEvent(stream_main, _stop_recv, 0));
}  // CommOverlapP2PBase::split_overlap_ag

/*
** Split ReduceScatter + GEMM using P2P communication
*/
void CommOverlapP2PBase::atomic_gemm_overlap_rs(
    const TensorWrapper &A, bool transa, const TensorWrapper &B, bool transb, TensorWrapper &D,
    TensorWrapper &bias, TensorWrapper &pre_gelu_out, TensorWrapper &workspace, bool grad,
    bool accumulate, bool use_split_accumulator, TensorWrapper &rs_output,
    cudaStream_t stream_main) {
  int ori_sms = _ub_comm->sms;
  _ub_comm->use_ce = _use_ce;
  _ub_comm->sms = _num_comm_sm;
  _ub_comm->cga_size = _cga_size;

  // Get communication and GEMM input chunk sizes
  const int comm_bytes = get_current_ubufs()[0].bytes();

  // Reset counters
  int *counter_ptr = reinterpret_cast<int *>(get_current_counter().dptr());
  reset_counters(counter_ptr, _tp_size, false, stream_main);

  // Catch up the main stream
  NVTE_CHECK_CUDA(cudaEventRecord(get_current_start_compute(), stream_main));
  NVTE_CHECK_CUDA(cudaStreamWaitEvent(_stream_recv, get_current_start_compute(), 0));

  // Atomic GEMM
  // Process GEMM chunks in the order that AG+GEMM places the output chunks.
  auto output_d = get_buffer_chunk_like(D, 0, shape_to_vector(D.shape()));
  nvte_cublas_atomic_gemm(A.data(), B.data(), output_d.data(), bias.data(), pre_gelu_out.data(),
                          transa, transb, grad, workspace.data(), accumulate, use_split_accumulator,
                          _math_sms, 0, _tp_size, true, get_current_counter().data(), stream_main);

  // P2P communication chunk
  for (int i = 1; i < _tp_size; i++) {
    int send_chunk_id = i - 1;
    int recv_chunk_id = send_chunk_id + _tp_size;
    int send_offset = comm_bytes * send_chunk_id;
    int recv_offset = comm_bytes * recv_chunk_id;
    int send_rank = (_tp_size + _tp_id - i) % _tp_size + _rank_round_tp;
    int recv_rank = (_tp_id + i) % _tp_size + _rank_round_tp;

    consumer(counter_ptr, send_chunk_id, _stream_recv);
    userbuffers_send(get_current_ub_reg(), send_offset, get_current_ub_reg(), recv_offset, comm_bytes, _ub_comm, send_rank,
                     _stream_recv);
    userbuffers_recv(get_current_ub_reg(), send_offset, get_current_ub_reg(), recv_offset, comm_bytes, _ub_comm, recv_rank,
                     _stream_recv);
  }
  NVTE_CHECK_CUDA(cudaEventRecord(_stop_recv, _stream_recv));
  NVTE_CHECK_CUDA(cudaStreamWaitEvent(stream_main, _stop_recv, 0));

  // Reduce GEMM output chunks
  char *reduce_buf_ptr = reinterpret_cast<char *>(get_current_ubufs()[_tp_size - 1].dptr());
  char *rs_output_ptr = reinterpret_cast<char *>(rs_output.dptr());
  if (get_current_ubuf().element_size() == 1 && rs_output.element_size() == 2) {
    TRANSFORMER_ENGINE_TYPE_SWITCH_FP8ONLY(
        D.dtype(), fp8_type,
        reduce_fp8_in_bf16_out<fp8_type>(reduce_buf_ptr, rs_output_ptr, D.scale_inv(), _tp_size,
                                         get_current_ubufs()[0].numel(), stream_main););
  } else {
    reduce_bf16(reduce_buf_ptr, rs_output_ptr, _tp_size, get_current_ubufs()[0].numel(), stream_main);
  }
  _ub_comm->sms = ori_sms;
}

/*
** Split ReduceScatter + GEMM using P2P communication
*/
void CommOverlapP2PBase::split_overlap_rs(const TensorWrapper &A, bool transa,
                                          const TensorWrapper &B, bool transb, TensorWrapper &D,
                                          TensorWrapper &bias, TensorWrapper &pre_gelu_out,
                                          TensorWrapper &workspace, bool grad, bool accumulate,
                                          bool use_split_accumulator, TensorWrapper &rs_output,
                                          cudaStream_t stream_main) {
  int ori_sms = _ub_comm->sms;
  _ub_comm->use_ce = _use_ce;
  _ub_comm->sms = _num_comm_sm;
  _ub_comm->cga_size = _cga_size;

  // Get communication and GEMM input chunk sizes
  size_t m = transa ? A.size(0) : A.size(1);
  size_t k = transa ? A.size(1) : A.size(0);
  size_t n_chunk = get_current_ubufs()[0].size(0);
  const int comm_bytes = get_current_ubufs()[0].bytes();

  // Get input and workspace data pointers
  size_t input_chunk_size = n_chunk * k;
  size_t output_chunk_size = n_chunk * m;
  size_t workspace_size_chunk = workspace.numel() / get_current_stream_compute().size();

  // Catch up the main stream
  NVTE_CHECK_CUDA(cudaEventRecord(get_current_start_compute(), stream_main));
  for (size_t i = 0; i < _stream_send.size(); i++) {
    NVTE_CHECK_CUDA(cudaStreamWaitEvent(_stream_send[i], get_current_start_compute(), 0));
  }
  NVTE_CHECK_CUDA(cudaStreamWaitEvent(_stream_recv, get_current_start_compute(), 0));
  for (size_t i = 0; i < get_current_stream_compute().size(); i++) {
    NVTE_CHECK_CUDA(cudaStreamWaitEvent(get_current_stream_compute()[i], get_current_start_compute(), 0));
  }

  // GEMM and send/recv chunks
  for (int i = 0; i < _tp_size; i++) {
    // GEMM chunk
    int stream_id = i % get_current_stream_compute().size();
    int input_b_chunk_id = (_tp_id + i + 1) % _tp_size;

    auto input_b_chunk = get_tensor_chunk(B, input_b_chunk_id * input_chunk_size, {n_chunk, k});
    auto output_chunk = get_buffer_chunk_by_id(D, i);

    auto workspace_chunk =
        get_tensor_chunk(workspace, stream_id * workspace_size_chunk, {workspace_size_chunk});

    nvte_cublas_gemm(A.data(), input_b_chunk.data(), output_chunk.data(), bias.data(),
                     pre_gelu_out.data(), transa, transb, grad, workspace_chunk.data(), accumulate,
                     use_split_accumulator, _math_sms, get_current_stream_compute()[stream_id]);

    if (i > 0) {
      // P2P communication chunk
      int prev_stream_id = (i - 1) % get_current_stream_compute().size();
      int send_offset = comm_bytes * (i - 1);
      int recv_offset = comm_bytes * (i - 1 + _tp_size);
      int send_rank = (_tp_id + i) % _tp_size + _rank_round_tp;
      int recv_rank = (_tp_size + _tp_id - i) % _tp_size + _rank_round_tp;
      NVTE_CHECK_CUDA(cudaEventRecord(get_current_start_comm(), get_current_stream_compute()[prev_stream_id]));
      NVTE_CHECK_CUDA(cudaStreamWaitEvent(_stream_send[prev_stream_id], get_current_start_comm(), 0));
      NVTE_CHECK_CUDA(cudaStreamWaitEvent(_stream_recv, get_current_start_comm(), 0));
      userbuffers_send(get_current_ub_reg(), send_offset, get_current_ub_reg(), recv_offset, comm_bytes, _ub_comm, send_rank,
                       _stream_send[prev_stream_id]);
      userbuffers_recv(get_current_ub_reg(), send_offset, get_current_ub_reg(), recv_offset, comm_bytes, _ub_comm, recv_rank,
                       _stream_recv);
    }
  }

  for (size_t i = 0; i < get_current_stream_compute().size(); i++) {
    NVTE_CHECK_CUDA(cudaEventRecord(get_current_stop_compute(), get_current_stream_compute()[i]));
    NVTE_CHECK_CUDA(cudaStreamWaitEvent(stream_main, get_current_stop_compute(), 0));
  }
  for (size_t i = 0; i < get_current_stream_compute().size(); i++) {
    NVTE_CHECK_CUDA(cudaEventRecord(_stop_send, _stream_send[i]));
    NVTE_CHECK_CUDA(cudaStreamWaitEvent(stream_main, _stop_send, 0));
  }
  NVTE_CHECK_CUDA(cudaEventRecord(_stop_recv, _stream_recv));
  NVTE_CHECK_CUDA(cudaStreamWaitEvent(stream_main, _stop_recv, 0));

  // Reduce GEMM output chunks
  char *reduce_buf_ptr = reinterpret_cast<char *>(get_current_ubufs()[_tp_size - 1].dptr());
  char *rs_output_ptr = reinterpret_cast<char *>(rs_output.dptr());
  if (get_current_ubuf().element_size() == 1 && rs_output.element_size() == 2) {
    char *rs_output_ptr = reinterpret_cast<char *>(rs_output.dptr());
    TRANSFORMER_ENGINE_TYPE_SWITCH_FP8ONLY(
        D.dtype(), fp8_type,
        reduce_fp8_in_bf16_out<fp8_type>(reduce_buf_ptr, rs_output_ptr, D.scale_inv(), _tp_size,
                                         get_current_ubufs()[0].numel(), stream_main););
  } else {
    reduce_bf16(reduce_buf_ptr, rs_output_ptr, _tp_size, get_current_ubufs()[0].numel(), stream_main);
  }

  _ub_comm->sms = ori_sms;
}

}  // namespace transformer_engine<|MERGE_RESOLUTION|>--- conflicted
+++ resolved
@@ -1,4 +1,4 @@
-t u/*************************************************************************
+/*************************************************************************
  * Copyright (c) 2022-2025, NVIDIA CORPORATION & AFFILIATES. All rights reserved.
  *
  * See LICENSE for license information.
@@ -200,7 +200,7 @@
 
 std::vector<TensorWrapper>& CommOverlapP2PBase::get_current_ubufs() {
   int device_idx = get_device_index();
-  NVTE_CHECK(!_per_device_ubufs.empty() && device_idx < static_cast<int>(_per_device_ubufs.size())); {
+  NVTE_CHECK(!_per_device_ubufs.empty() && device_idx < static_cast<int>(_per_device_ubufs.size()));
   return _per_device_ubufs[device_idx];
 }
 
@@ -982,18 +982,6 @@
          device_idx, _per_device_ub_reg[device_idx], buf_ptr);
   fflush(stdout);
 
-<<<<<<< HEAD
-  // Barrier to ensure all devices have registered their buffers before proceeding
-  // if (_spmd) {
-  //   printf("[DEBUG] P2P: Calling barrier to sync all devices after buffer registration...\n");
-  //   fflush(stdout);
-  //   _ub_comm->_barrier(_ub_comm->comm_intra);
-  //   printf("[DEBUG] P2P: Barrier completed - all devices registered\n");
-  //   fflush(stdout);
-  // }
-
-=======
->>>>>>> 068c9d66
   printf("[DEBUG] P2P: Using device index %d buffer (handle %d) at %p\n",
          device_idx, _per_device_ub_reg[device_idx], buf_ptr);
   fflush(stdout);
@@ -1006,9 +994,8 @@
   fflush(stdout);
 
   // Initialize per-device ubufs vector
-    int num_devices = _spmd ? _ub_comm->nvsize : 1;
-    _per_device_ubufs.resize(num_devices);
-  
+  _per_device_ubufs.resize(num_devices);
+
   // Create tensor chunks for current device
   char *ubuf_byte_ptr = reinterpret_cast<char *>(get_current_ubuf().dptr());
   for (int i = 0; i < _num_ubuf_chunks; i++) {
@@ -1017,7 +1004,7 @@
                                    buffer_dtype));
     ubuf_byte_ptr += buffer_chunk_bytes;
   }
-  
+
   printf("[DEBUG] P2P: Created %d tensor chunks for device %d\n", _num_ubuf_chunks, device_idx);
   fflush(stdout);
 
