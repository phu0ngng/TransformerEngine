--- conflicted
+++ resolved
@@ -1003,10 +1003,7 @@
   NVTE_CHECK_CUDA(cudaEventCreateWithFlags(&_per_device_stop_recv[device_idx], 0));
 
   cudaDeviceSynchronize();
-<<<<<<< HEAD
-
-=======
-  
+
   // In SPMD mode, increment free_region once after all devices have registered
   // All devices use the same handle/region, so only increment once per executor
   if (_spmd) {
@@ -1016,8 +1013,7 @@
       fflush(stdout);
     });
   }
-  
->>>>>>> 635e27ae
+
   printf("[DEBUG] P2P initialize: device=%d, rank=%d, tp_id=%d, next_rank=%d, prev_rank=%d\n",
          device_idx, get_rank(), get_tp_id(), get_next_rank(), get_prev_rank());
   fflush(stdout);
