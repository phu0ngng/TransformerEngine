/*************************************************************************
 * Copyright (c) 2022-2025, NVIDIA CORPORATION & AFFILIATES. All rights reserved.
 *
 * See LICENSE for license information.
 ************************************************************************/

#include <transformer_engine/comm_gemm_overlap.h>
#include <transformer_engine/gemm.h>
#include <transformer_engine/transformer_engine.h>

#include <cassert>
#include <numeric>

#include "common/common.h"
#include "common/util/cuda_driver.h"
#include "common/util/cuda_runtime.h"
#include "common/util/logging.h"
#include "common/util/system.h"
#include "userbuffers/userbuffers.h"

#define HALF_BYTES 2
#define UB_MAX_SM 32

using namespace std::placeholders;

namespace transformer_engine {

namespace {

std::vector<size_t> shape_to_vector(const NVTEShape &shape) {
  return std::vector<size_t>(shape.data, shape.data + shape.ndim);
}

}  // namespace

/***************************************************************************************************
 * Comm+GEMM Overlap Common Core
 **************************************************************************************************/

bool ubuf_built_with_mpi() {
#ifdef NVTE_UB_WITH_MPI
  return true;
#else
  return false;
#endif
}

CommOverlapCore::CommOverlapCore(int myrank, int numranks, int mylocal, int numlocal, int mynode,
                                 int numnodes, int tp_size, ExtAllgatherOp allgather_handle,
                                 ExtBarrierOp barrier_handle, int num_splits, int num_max_streams,
                                 int comm_cga_size, int gemm_priority, int comm_priority,
                                 int num_comm_sm, bool set_sm_margin, bool use_ce,
                                 bool atomic_gemm, bool spmd)
    : _spmd(spmd) {
  // Initialize userbuf communicator
  if (!_comm_created) {
    if (myrank == 0) {
      printf("!!! [UB] Create Userbuffers Communicator\n");
    }
#ifdef NVTE_UB_WITH_MPI
    create_communicator_grouped2_mpi(&_ub_comm, 1, 1, tp_size, 1);
#else
    create_communicator_grouped2(&_ub_comm, myrank, numranks, mylocal, numlocal, mynode, numnodes,
                                 allgather_handle, barrier_handle, 1, 1, tp_size, 1, _spmd);
#endif
    _comm_created = true;
  }

  initialize(tp_size, num_splits, num_max_streams, comm_cga_size, gemm_priority, comm_priority,
             num_comm_sm, set_sm_margin, use_ce,   atomic_gemm);
}

std::pair<int, int> CommOverlapCore::get_device_aware_rank_and_tp_id() {
  if (_ub_comm->is_spmd) {
    // SPMD mode: Rank = device ID, TP ID from device_to_tp_rank mapping
    int current_device;
    NVTE_CHECK_CUDA(cudaGetDevice(&current_device));

    NVTE_CHECK(current_device >= 0 && current_device < static_cast<int>(_ub_comm->device_to_tp_rank.size()),
               "SPMD: Current device ", current_device, " is out of range [0, ", _ub_comm->device_to_tp_rank.size(), ")");

    int rank = current_device;  // Global rank = device ID
    int tp_id = _ub_comm->device_to_tp_rank[current_device];  // TP rank within TP domain

    printf("[DEBUG] SPMD get_device_aware_rank_and_tp_id: current_device=%d → rank=%d, tp_id=%d\n",
           current_device, rank, tp_id);
    fflush(stdout);

    return std::make_pair(rank, tp_id);
  } else {
    // Multi-process mode: Original logic
    int rank = _ub_comm->myrank;
    int tp_id = rank % _tp_size;

    printf("[DEBUG] Multi-process get_device_aware_rank_and_tp_id: myrank=%d → rank=%d, tp_id=%d\n",
           rank, rank, tp_id);
    fflush(stdout);

    return std::make_pair(rank, tp_id);
  }
}

int CommOverlapCore::get_device_index() {
  if (_spmd) {
    // SPMD mode: Device index = current device ID (for buffer array access)
    int current_device;
    NVTE_CHECK_CUDA(cudaGetDevice(&current_device));
    return current_device;  // Use device ID to index into per-device arrays
  } else {
    // Multi-process mode: Always use index 0 (single element)
    return 0;
  }
}

int CommOverlapCore::get_current_ub_reg() {
  if (_per_device_ub_reg.empty()) {
    return -1;  // Return error value instead of crashing
  }

  int device_idx = get_device_index();
  if (device_idx < 0 || device_idx >= static_cast<int>(_per_device_ub_reg.size())) {
    return -1;
  }

  return _per_device_ub_reg[device_idx];
}

TensorWrapper& CommOverlapCore::get_current_ubuf() {
  if (_per_device_ubuf.empty()) {
    static TensorWrapper empty_tensor;
    return empty_tensor;
  }

  int device_idx = get_device_index();
  if (device_idx < 0 || device_idx >= static_cast<int>(_per_device_ubuf.size())) {
    static TensorWrapper empty_tensor;
    return empty_tensor;
  }

  return _per_device_ubuf[device_idx];
}

std::vector<cudaStream_t>& CommOverlapCore::get_current_stream_compute() {
  int device_idx = get_device_index();
  if (_per_device_stream_compute.empty() || device_idx >= static_cast<int>(_per_device_stream_compute.size())) {
    static std::vector<cudaStream_t> empty_vector;
    return empty_vector;
  }
  return _per_device_stream_compute[device_idx];
}

cudaEvent_t CommOverlapCore::get_current_start_compute() {
  int device_idx = get_device_index();
  return (device_idx < static_cast<int>(_per_device_start_compute.size())) ?
         _per_device_start_compute[device_idx] : nullptr;
}

cudaEvent_t CommOverlapCore::get_current_stop_compute() {
  int device_idx = get_device_index();
  return (device_idx < static_cast<int>(_per_device_stop_compute.size())) ?
         _per_device_stop_compute[device_idx] : nullptr;
}

cudaEvent_t CommOverlapCore::get_current_start_comm() {
  int device_idx = get_device_index();
  return (device_idx < static_cast<int>(_per_device_start_comm.size())) ?
         _per_device_start_comm[device_idx] : nullptr;
}

cudaEvent_t CommOverlapCore::get_current_stop_comm() {
  int device_idx = get_device_index();
  return (device_idx < static_cast<int>(_per_device_stop_comm.size())) ?
         _per_device_stop_comm[device_idx] : nullptr;
}

cudaEvent_t CommOverlapCore::get_current_comm_launch_event() {
  int device_idx = get_device_index();
  return (device_idx < static_cast<int>(_per_device_comm_launch_event.size())) ?
         _per_device_comm_launch_event[device_idx] : nullptr;
}

cudaStream_t CommOverlapCore::get_current_stream_comm() {
  int device_idx = get_device_index();
  return (device_idx < static_cast<int>(_per_device_stream_comm.size())) ?
         _per_device_stream_comm[device_idx] : nullptr;
}

TensorWrapper& CommOverlapCore::get_current_counter() {
  int device_idx = get_device_index();
  if (_per_device_counter.empty() || device_idx >= static_cast<int>(_per_device_counter.size())) {
    static TensorWrapper empty_tensor;
    return empty_tensor;
  }
  return _per_device_counter[device_idx];
}

void CommOverlapCore::initialize(int tp_size, int num_splits, int num_max_streams,
                                 int comm_cga_size, int gemm_priority, int comm_priority,
                                 int num_comm_sm, bool set_sm_margin, bool use_ce,
                                 bool atomic_gemm) {
  _use_ce = static_cast<int>(use_ce);
  _num_comm_sm = num_comm_sm;
  _cga_size = comm_cga_size;

  if (gemm_priority == 0 && comm_priority == 0) {
    transformer_engine::cuda::stream_priority_range(&_gemm_priority, &_comm_priority);
  } else {
    _gemm_priority = gemm_priority;
    _comm_priority = comm_priority;
  }
  // Create per-device streams (size=1 for multi-process, size=nvsize for SPMD)
  int num_devices = _spmd ? _ub_comm->nvsize : 1;
  _per_device_stream_compute.resize(num_devices);

  for (int dev_idx = 0; dev_idx < num_devices; dev_idx++) {
    int target_device = _spmd ? dev_idx : -1;  // -1 means use current device
    if (target_device >= 0) {
      NVTE_CHECK_CUDA(cudaSetDevice(target_device));
    }

    for (int i = 0; i < std::min(num_max_streams, num_splits); i++) {
      cudaStream_t stream;
      NVTE_CHECK_CUDA(cudaStreamCreateWithPriority(&stream, cudaStreamNonBlocking, _gemm_priority));
      _per_device_stream_compute[dev_idx].push_back(std::move(stream));
    }

    printf("[DEBUG] Created %d compute streams for device index %d\n",
           static_cast<int>(_per_device_stream_compute[dev_idx].size()), dev_idx);
    fflush(stdout);
  }

  _num_splits = num_splits;
  _tp_size = tp_size;

  // Get device-aware rank and TP ID in single call
  std::tie(_rank, _tp_id) = get_device_aware_rank_and_tp_id();

  printf("[DEBUG] CommOverlapCore: _rank=%d, _tp_size=%d, _tp_id=%d (device-aware)\n",
         _rank, _tp_size, _tp_id);
  fflush(stdout);

  printf("[DEBUG] CommOverlapCore: Checking per-device vectors...\n");
  printf("[DEBUG] _per_device_ub_reg.size()=%zu, _per_device_ubuf.size()=%zu\n",
         _per_device_ub_reg.size(), _per_device_ubuf.size());
  if (!_per_device_ub_reg.empty()) {
    printf("[DEBUG] _per_device_ub_reg[0]=%d\n", _per_device_ub_reg[0]);
  }
  if (!_per_device_ubuf.empty()) {
    printf("[DEBUG] _per_device_ubuf[0].dptr()=%p\n", _per_device_ubuf[0].dptr());
  }
  fflush(stdout);

  printf("[DEBUG] About to get SM count...\n");
  fflush(stdout);

  // Set the number of SMs for GEMM with margin
  int sm_count = transformer_engine::cuda::sm_count();

  printf("[DEBUG] SM count retrieved: %d\n", sm_count);
  fflush(stdout);
  _math_sms = (set_sm_margin) ? sm_count - num_comm_sm : sm_count;
  _math_sms -= transformer_engine::getenv<int>("NVTE_EXT_MARGIN_SM", 0);

  _atomic_gemm = atomic_gemm;
  if (_atomic_gemm) {
    printf("[DEBUG] Allocating per-device counters for atomic gemm...\n");
    fflush(stdout);

    _per_device_counter.resize(num_devices);

    for (int dev_idx = 0; dev_idx < num_devices; dev_idx++) {
      int target_device = _spmd ? dev_idx : -1;
      if (target_device >= 0) {
        NVTE_CHECK_CUDA(cudaSetDevice(target_device));
      }

      void *counter_ptr;
      size_t counter_bytes = _num_splits * 2 * sizeof(int32_t);
      NVTE_CHECK_CUDA(cudaMalloc(&counter_ptr, counter_bytes));
      NVTE_CHECK_CUDA(cudaMemset(counter_ptr, 0, counter_bytes));
      NVTE_CHECK_CUDA(cudaMemset(counter_ptr, 1, counter_bytes / 2));
      _per_device_counter[dev_idx] = TensorWrapper(counter_ptr,
          std::vector<size_t>{static_cast<size_t>(_num_splits * 2)}, DType::kInt32);

      printf("[DEBUG] Allocated counter for device %d\n", dev_idx);
      fflush(stdout);
    }
  }
  // CUDA event and comm stream creation (per-device)
  _per_device_stream_comm.resize(num_devices);
  _per_device_start_compute.resize(num_devices);
  _per_device_stop_compute.resize(num_devices);
  _per_device_start_comm.resize(num_devices);
  _per_device_stop_comm.resize(num_devices);
  _per_device_comm_launch_event.resize(num_devices);

  for (int dev_idx = 0; dev_idx < num_devices; dev_idx++) {
    int target_device = _spmd ? dev_idx : -1;
    if (target_device >= 0) {
      NVTE_CHECK_CUDA(cudaSetDevice(target_device));
    }

    // Create communication stream
    NVTE_CHECK_CUDA(cudaStreamCreateWithPriority(&_per_device_stream_comm[dev_idx], cudaStreamNonBlocking, _comm_priority));

    // Create events
    NVTE_CHECK_CUDA(cudaEventCreateWithFlags(&_per_device_start_compute[dev_idx], 0));
    NVTE_CHECK_CUDA(cudaEventCreateWithFlags(&_per_device_stop_compute[dev_idx], 0));
    NVTE_CHECK_CUDA(cudaEventCreateWithFlags(&_per_device_start_comm[dev_idx], 0));
    NVTE_CHECK_CUDA(cudaEventCreateWithFlags(&_per_device_stop_comm[dev_idx], 0));
    NVTE_CHECK_CUDA(cudaEventCreateWithFlags(&_per_device_comm_launch_event[dev_idx], cudaEventDisableTiming));

    printf("[DEBUG] Created CUDA stream and events for device index %d\n", dev_idx);
    fflush(stdout);
  }

  printf("[DEBUG] Per-device CUDA resources created for %d device(s)\n", num_devices);
  fflush(stdout);

  /*
    Defining the launcher order between the communication and GEMM kernels
    using Fast Dependent Launch when CUDA_DEVICE_MAX_CONNECTIONS>1.
    The event is used to schedule the communication kernel before the GEMM.
    This is needed only for Hopper, which uses persistent CTA execution.
  */
  int max_connection = transformer_engine::getenv<int>("CUDA_DEVICE_MAX_CONNECTIONS", 8);
  int runtime_version = 0;
  NVTE_CHECK_CUDA(cudaRuntimeGetVersion(&runtime_version));
  cudaDeviceProp deviceProp;
  NVTE_CHECK_CUDA(cudaGetDeviceProperties(&deviceProp, 0));
  // comm_launch_event is now created per-device in the loop above
  printf("[DEBUG] CommOverlapCore::initialize completed\n");
  fflush(stdout);
}

CommOverlapCore::~CommOverlapCore() {
  // Clean up per-device CUDA resources in a single loop
  for (size_t dev_idx = 0; dev_idx < _per_device_stream_compute.size(); dev_idx++) {
    // Clean up streams
    for (size_t i = 0; i < _per_device_stream_compute[dev_idx].size(); i++) {
      cudaStreamSynchronize(_per_device_stream_compute[dev_idx][i]);
      cudaStreamDestroy(_per_device_stream_compute[dev_idx][i]);
    }

    // Clean up communication stream
    if (_per_device_stream_comm[dev_idx]) {
      cudaStreamSynchronize(_per_device_stream_comm[dev_idx]);
      cudaStreamDestroy(_per_device_stream_comm[dev_idx]);
    }

    // Clean up events
    if (_per_device_stop_comm[dev_idx]) cudaEventDestroy(_per_device_stop_comm[dev_idx]);
    if (_per_device_start_comm[dev_idx]) cudaEventDestroy(_per_device_start_comm[dev_idx]);
    if (_per_device_stop_compute[dev_idx]) cudaEventDestroy(_per_device_stop_compute[dev_idx]);
    if (_per_device_start_compute[dev_idx]) cudaEventDestroy(_per_device_start_compute[dev_idx]);
    if (_per_device_comm_launch_event[dev_idx]) cudaEventDestroy(_per_device_comm_launch_event[dev_idx]);
  }

  // Clean up per-device counters
  for (size_t dev_idx = 0; dev_idx < _per_device_counter.size(); dev_idx++) {
    if (_per_device_counter[dev_idx].dptr()) {
      cudaFree(_per_device_counter[dev_idx].dptr());
    }
  }

  auto error = cudaGetLastError();
  if (error != cudaSuccess) {
    NVTE_WARN("Error detected while destroying communicator: ", cudaGetErrorString(error));
  }

  if (_comm_created) {
    try {
#ifdef NVTE_UB_WITH_MPI
      destroy_communicator_mpi(_ub_comm);
#else
      destroy_communicator(_ub_comm);
#endif
    } catch (const std::exception &e) {
      NVTE_WARN("Error destroying communicator, cleanup may be incomplete:\n", e.what());
    }
    _comm_created = false;
  }
}

TensorWrapper CommOverlapCore::get_tensor_chunk(const TensorWrapper &source, size_t chunk_offset,
                                                const std::vector<size_t> &chunk_shape) {
  const auto scaling_mode = source.scaling_mode();

  // Tensor dimensions
  std::vector<size_t> shape = shape_to_vector(source.shape());
  auto flatten_shape_to_2d = [](const std::vector<size_t> &shape) -> std::pair<size_t, size_t> {
    if (shape.empty()) {
      return {1, 1};
    }
    size_t height = 1;
    for (size_t i = 0; i < shape.size() - 1; ++i) {
      height *= shape[i];
    }
    return {height, shape.back()};
  };
  size_t height, width, chunk_height, chunk_width;
  std::tie(height, width) = flatten_shape_to_2d(shape);
  std::tie(chunk_height, chunk_width) = flatten_shape_to_2d(chunk_shape);

  // Check tensor dimensions
#define NVTE_DIM_CHECK(cond, message)                                                \
  NVTE_CHECK(cond, message, " (tensor shape=", shape, ", chunk shape=", chunk_shape, \
             ", chunk offset=", chunk_offset, ")")
  NVTE_DIM_CHECK(height > 0 && width > 0, "Attempted to get chunk from empty tensor");
  NVTE_DIM_CHECK(chunk_height > 0 && chunk_width > 0, "Attempted to get empty tensor chunk");
  NVTE_DIM_CHECK(chunk_height <= height && chunk_width <= width,
                 "Attempted to get out-of-bounds tensor chunk");
  if (scaling_mode == NVTEScalingMode::NVTE_MXFP8_1D_SCALING) {
    // MXFP8 scale-inverses are padded to a 2D matrix with dims that
    // are divisible by 128. UB doesn't handle this padding yet.
    NVTE_DIM_CHECK(height % 128 == 0 && width % 128 == 0,
                   "Userbuffers requires MXFP8 tensor dims that are divisible by 128");
    NVTE_DIM_CHECK(chunk_height % 128 == 0 && chunk_width % 128 == 0,
                   "Userbuffers requires MXFP8 tensor chunk dims that are divisible by 128");
  }
#undef NVTE_DIM_CHECK

  // Construct tensor chunk
  TensorWrapper chunk(scaling_mode);
  for (int param_id = 0; param_id < NVTETensorParam::kNVTENumTensorParams; param_id++) {
    auto param_type = static_cast<NVTETensorParam>(param_id);
    auto param = source.get_parameter(param_type);
    auto param_dptr = reinterpret_cast<char *>(param.data_ptr);
    auto param_dtype = static_cast<DType>(param.dtype);
    auto param_shape = shape_to_vector(param.shape);

    if (param_dptr != nullptr) {
      if (param_type == NVTETensorParam::kNVTERowwiseData ||
          param_type == NVTETensorParam::kNVTEColumnwiseData) {
        // Offset data pointer
        param_dptr += get_buffer_size_bytes(chunk_offset, param_dtype);
        param_shape = chunk_shape;

        if (param_type == NVTETensorParam::kNVTEColumnwiseData &&
            source.scaling_mode() == NVTEScalingMode::NVTE_DELAYED_TENSOR_SCALING) {
          // Columnwise shape for FP8 tensor-scaled tensors shifts the last dimension to the front
          auto last_dim = param_shape.back();
          param_shape.pop_back();
          param_shape.insert(param_shape.begin(), last_dim);
        }
      } else if (source.scaling_mode() == NVTEScalingMode::NVTE_MXFP8_1D_SCALING &&
                 (param_type == NVTETensorParam::kNVTERowwiseScaleInv ||
                  param_type == NVTETensorParam::kNVTEColumnwiseScaleInv)) {
        // Calculate offset and size for MXFP8 scale-invs
        size_t chunk_scale_height = chunk_height;
        size_t chunk_scale_width = chunk_width;
        if (param_type == NVTETensorParam::kNVTERowwiseScaleInv) {
          chunk_scale_width /= 32;
        } else {
          chunk_scale_height /= 32;
        }
        param_dptr += get_buffer_size_bytes(chunk_offset / 32, param_dtype);
        param_shape = {chunk_scale_height, chunk_scale_width};
      }

      // Set chunked source parameters into the chunked tensor output
      chunk.set_parameter(param_type, reinterpret_cast<void *>(param_dptr), param_dtype,
                          param_shape);
    }
  }
  return chunk;
}

TensorWrapper CommOverlapCore::get_buffer_chunk_like(const TensorWrapper &source,
                                                     size_t chunk_offset,
                                                     const std::vector<size_t> &chunk_shape) {
  // Start with a chunk of the source tensor
  auto chunk = get_tensor_chunk(source, chunk_offset, chunk_shape);

  // Update chunk with offset data pointers from the communication buffer
  auto ubuf_ptr = reinterpret_cast<char *>(get_current_ubuf().dptr()) + chunk_offset * get_current_ubuf().element_size();
  if (chunk.dptr() != nullptr) {
    chunk.set_rowwise_data(reinterpret_cast<void *>(ubuf_ptr), chunk.dtype(), chunk.shape());
  }
  if (chunk.columnwise_dptr() != nullptr) {
    chunk.set_columnwise_data(reinterpret_cast<void *>(ubuf_ptr), chunk.dtype(),
                              chunk.columnwise_shape());
  }
  return chunk;
}

/***************************************************************************************************
 * Comm+GEMM Overlap Base (Pipelined / Collective)
 **************************************************************************************************/

CommOverlapBase::CommOverlapBase(const std::vector<size_t> &buffer_shape, DType buffer_dtype,
                                 int myrank, int numranks, int mylocal, int numlocal, int mynode,
                                 int numnodes, int tp_size, ExtAllgatherOp allgather_handle,
                                 ExtBarrierOp barrier_handle, int num_splits, int num_max_streams,
                                 int comm_cga_size, int gemm_priority, int comm_priority,
                                 int num_comm_sm, bool set_sm_margin, bool atomic_gemm,
                                 bool rs_overlap_first_gemm)
    : CommOverlapCore(myrank, numranks, mylocal, numlocal, mynode, numnodes, tp_size,
                      allgather_handle, barrier_handle, num_splits, num_max_streams, comm_cga_size,
                      gemm_priority, comm_priority, num_comm_sm, set_sm_margin, false,
                      atomic_gemm) {
  initialize(buffer_shape, buffer_dtype, rs_overlap_first_gemm);
}

void CommOverlapBase::initialize(const std::vector<size_t> &buffer_shape, DType buffer_dtype,
                                 bool rs_overlap_first_gemm) {
  _rs_overlap_first_gemm = rs_overlap_first_gemm;
  _rs_kernel_type = getenv<int>("NVTE_RS_STRIDED_ATOMIC", 0);
  NVTE_CHECK(_rs_kernel_type >= 0 && _rs_kernel_type <= 3,
             "Invalid choice for NVTE_RS_STRIDED_ATOMIC: Must be 0 (non-atomic), 1 (atomic) ",
             "or 2 (multi-atomic).");

  NVTE_CHECK(buffer_shape.size() == 2, "Userbuffer shape must be 2-dimensional!");
  size_t buffer_bytes = get_buffer_size_bytes(buffer_shape[0], buffer_shape[1], buffer_dtype);
  if (_spmd) {
    // SPMD mode: Register buffers for all devices
    printf("[DEBUG] SPMD: Registering buffers for all devices in CommOverlapCore\n");
    fflush(stdout);

    _per_device_ub_reg.resize(_ub_comm->nvsize);
    _per_device_ubuf.resize(_ub_comm->nvsize);

    // Store current device to restore later
    int original_device;
    NVTE_CHECK_CUDA(cudaGetDevice(&original_device));

    for (int dev_idx = 0; dev_idx < _ub_comm->nvsize; dev_idx++) {
      NVTE_CHECK_CUDA(cudaSetDevice(dev_idx));

      void *buffer_ptr;
      _per_device_ub_reg[dev_idx] = register_user_buffer_collective(&buffer_ptr, buffer_bytes, _ub_comm, true, true);
      _per_device_ubuf[dev_idx] = std::move(TensorWrapper(buffer_ptr, buffer_shape, buffer_dtype));

      printf("[DEBUG] SPMD: Device %d registered UBuf handle %d at %p\n",
             dev_idx, _per_device_ub_reg[dev_idx], buffer_ptr);
      fflush(stdout);
    }

    // Restore original device
    NVTE_CHECK_CUDA(cudaSetDevice(original_device));

    printf("[DEBUG] SPMD: All device buffers registered successfully\n");
    fflush(stdout);
  } else {
    // Multi-process mode: Single buffer registration (vector size = 1)
    _per_device_ub_reg.resize(1);
    _per_device_ubuf.resize(1);

    void *buffer_ptr;
    _per_device_ub_reg[0] = register_user_buffer_collective(&buffer_ptr, buffer_bytes, _ub_comm, true, false);
    _per_device_ubuf[0] = std::move(TensorWrapper(buffer_ptr, buffer_shape, buffer_dtype));

    if (_ub_comm->myrank == 0) {
      printf("!!! [UB] Register UBuf %d\n", _per_device_ub_reg[0]);
    }
  }

  // Communication stream is now created per-device in CommOverlapCore::initialize()
  NVTE_CHECK_CUDA(cudaEventCreateWithFlags(&_start_d2dcopy, 0));
}

CommOverlapBase::~CommOverlapBase() {
  cudaEventDestroy(_start_d2dcopy);
  // Communication stream is destroyed in CommOverlapCore destructor
}

/*
** Bulk GEMM + COMM
** This function assumes the communication input is pre-copied to _ubuf
*/
void CommOverlapBase::bulk_overlap(const TensorWrapper &A, bool transa, const TensorWrapper &B,
                                   bool transb, TensorWrapper &D, TensorWrapper &bias,
                                   TensorWrapper &pre_gelu_out, TensorWrapper &workspace, bool grad,
                                   bool accumulate, bool use_split_accumulator,
                                   CommOverlapType comm_type, TensorWrapper &rs_output,
                                   cudaStream_t stream_main) {
  int ori_sms = _ub_comm->sms;
  _ub_comm->use_ce = _use_ce;
  _ub_comm->sms = _num_comm_sm;
  _ub_comm->cga_size = _cga_size;

  // Catch up the default torch stream
  NVTE_CHECK_CUDA(cudaEventRecord(get_current_start_comm(), stream_main));
  NVTE_CHECK_CUDA(cudaStreamWaitEvent(get_current_stream_comm(), get_current_start_comm(), 0));
  NVTE_CHECK_CUDA(cudaStreamWaitEvent(get_current_stream_compute()[0], get_current_start_comm(), 0));

  // Communication: AG and RS
  int comm_elements = get_current_ubuf().bytes() / 2;  // UBUF uses 2Byte element size
  if (comm_type == CommOverlapType::AG) {
    allgather2_userbuff_inplace(get_current_ub_reg(), 0, comm_elements, _ub_comm, get_current_stream_comm(),
                                (cudaEvent_t)get_current_comm_launch_event());
  } else {
    if (get_current_ubuf().element_size() == 1) {
      assert(_ubuf_scale_inv_initialized);
      comm_elements *= 2;
      assert(rs_output.numel() == get_current_ubuf().numel() / _tp_size);
      assert(rs_output.size(0) == get_current_ubuf().size(0) / _tp_size);
      assert(rs_output.element_size() == 2);
      char *rs_output_ptr = reinterpret_cast<char *>(rs_output.dptr());
      reducescatter2_userbuff_fp8<__nv_fp8_e5m2>(rs_output_ptr, get_current_ubuf().scale_inv(), get_current_ub_reg(), 0,
                                                 comm_elements, _ub_comm, get_current_stream_comm(),
                                                 (cudaEvent_t)get_current_comm_launch_event());
    } else {
      reducescatter2_userbuff_inplace(get_current_ub_reg(), 0, comm_elements, _ub_comm, get_current_stream_comm(),
                                      (cudaEvent_t)get_current_comm_launch_event());
    }
  }

  assert(pre_gelu_out.numel() == 0);
  // When the kernel launch order is defined, enforce the GEMM kernel launch to wait for the communication kernel launch
  if (get_current_comm_launch_event())
    NVTE_CHECK_CUDA(cudaStreamWaitEvent((cudaStream_t)get_current_stream_compute()[0], get_current_comm_launch_event(), 0));
  nvte_cublas_gemm(A.data(), B.data(), D.data(), bias.data(), pre_gelu_out.data(), transa, transb,
                   grad, workspace.data(), accumulate, use_split_accumulator, _math_sms,
                   get_current_stream_compute()[0]);

  _ub_comm->sms = ori_sms;
  NVTE_CHECK_CUDA(cudaEventRecord(get_current_stop_comm(), get_current_stream_comm()));
  NVTE_CHECK_CUDA(cudaStreamWaitEvent(stream_main, get_current_stop_comm(), 0));
  NVTE_CHECK_CUDA(cudaEventRecord(get_current_stop_comm(), get_current_stream_compute()[0]));
  NVTE_CHECK_CUDA(cudaStreamWaitEvent(stream_main, get_current_stop_comm(), 0));

}  // CommOverlapBase::bulk_overlap

/*
** Split FPROP GEMM + ReduceScatter
*/
void CommOverlapBase::atomic_gemm_overlap_rs(const TensorWrapper &A, bool transa,
                                             const TensorWrapper &B, bool transb, TensorWrapper &D,
                                             TensorWrapper &bias, TensorWrapper &pre_gelu_out,
                                             TensorWrapper &workspace, bool grad, bool accumulate,
                                             bool use_split_accumulator, TensorWrapper &rs_output,
                                             cudaStream_t stream_main) {
  int ori_sms = _ub_comm->sms;
  _ub_comm->use_ce = _use_ce;
  _ub_comm->sms = _num_comm_sm;
  _ub_comm->cga_size = _cga_size;
  // Get GEMM dimensions
  size_t m = transa ? A.size(0) : A.size(1);
  size_t k = transa ? A.size(1) : A.size(0);
  size_t n = get_current_ubuf().size(0);
  size_t m_chunk = m / _num_splits;
  size_t workspace_size_chunk = workspace.numel() / get_current_stream_compute().size();

  // Get input, output, and workspace data pointers
  char *input_a_chunk_ptr = reinterpret_cast<char *>(A.dptr());
  char *output_buf_chunk_ptr = reinterpret_cast<char *>(get_current_ubuf().dptr());
  char *workspace_ptr = reinterpret_cast<char *>(workspace.dptr());
  char *rs_output_ptr = reinterpret_cast<char *>(rs_output.dptr());

  // Reset atomic counters
  int *counter_ptr = reinterpret_cast<int *>(get_current_counter().dptr());
  reset_counters(counter_ptr, _num_splits, false, stream_main);

  // Catch up the default torch stream
  NVTE_CHECK_CUDA(cudaEventRecord(get_current_start_compute(), stream_main));
  NVTE_CHECK_CUDA(cudaStreamWaitEvent(get_current_stream_compute()[0], get_current_start_compute(), 0));
  NVTE_CHECK_CUDA(cudaStreamWaitEvent(get_current_stream_comm(), get_current_start_compute(), 0));

  assert(pre_gelu_out.numel() == 0);

  auto output_d = get_buffer_chunk_like(D, 0, {n, m});
  auto workspace_chunk = get_tensor_chunk(workspace, 0, {workspace_size_chunk});
  nvte_cublas_atomic_gemm(A.data(), B.data(), output_d.data(), bias.data(), pre_gelu_out.data(),
                          transa, transb, grad, workspace_chunk.data(), accumulate,
                          use_split_accumulator, _math_sms, _num_splits, 0, true, get_current_counter().data(),
                          get_current_stream_compute()[0]);

  for (int i = 0; i < _num_splits; i++) {
    if (_rs_kernel_type == 1) {
      if (i == _num_splits - 1) {
        _ub_comm->sms = UB_MAX_SM;
      }
      if (get_current_ubuf().element_size() == 1) {
        TRANSFORMER_ENGINE_TYPE_SWITCH_FP8ONLY(
            D.dtype(), fp8_type,
            reducescatter2_userbuff_strided_atomic_fp8<fp8_type>(
                rs_output_ptr, D.scale_inv(), get_current_ub_reg(), i * m_chunk, m_chunk, n, m, m, _num_splits,
                &counter_ptr[i], _ub_comm, get_current_stream_comm()););
      } else {
        reducescatter2_userbuff_strided_atomic(rs_output_ptr, get_current_ub_reg(), i * m_chunk, m_chunk, n, m,
                                               _num_splits, &counter_ptr[i], _ub_comm,
                                               get_current_stream_comm());
      }
    } else if (_rs_kernel_type == 2) {
      if (get_current_ubuf().element_size() == 1) {
        TRANSFORMER_ENGINE_TYPE_SWITCH_FP8ONLY(
            D.dtype(), fp8_type,
            reducescatter2_userbuff_strided_multiatomic_fp8<fp8_type>(
                rs_output_ptr, D.scale_inv(), get_current_ub_reg(), m_chunk, m_chunk, n, m, m, _num_splits,
                counter_ptr, _ub_comm, get_current_stream_comm()););
      } else {
        reducescatter2_userbuff_strided_multiatomic(rs_output_ptr, get_current_ub_reg(), m_chunk, m_chunk, n, m,
                                                    _num_splits, counter_ptr, _ub_comm,
                                                    get_current_stream_comm());
      }
      break;
    } else {
      consumer(counter_ptr, i, get_current_stream_comm());
      if (get_current_ubuf().element_size() == 1) {
        TRANSFORMER_ENGINE_TYPE_SWITCH_FP8ONLY(
            D.dtype(), fp8_type,
            reducescatter2_userbuff_stridedoutput_fp8<fp8_type>(rs_output_ptr, D.scale_inv(),
                                                                get_current_ub_reg(), i * m_chunk, m_chunk, n, m,
                                                                _ub_comm, get_current_stream_comm()););
      } else {
        reducescatter2_userbuff_strided(rs_output_ptr, get_current_ub_reg(), i * m_chunk, m_chunk, n, m,
                                        _ub_comm, get_current_stream_comm());
      }
    }

    rs_output_ptr += m_chunk * rs_output.element_size();
  }

  _ub_comm->sms = ori_sms;
  NVTE_CHECK_CUDA(cudaEventRecord(get_current_stop_compute(), get_current_stream_compute()[0]));
  NVTE_CHECK_CUDA(cudaEventRecord(get_current_stop_comm(), get_current_stream_comm()));
  NVTE_CHECK_CUDA(cudaStreamWaitEvent(stream_main, get_current_stop_compute(), 0));
  NVTE_CHECK_CUDA(cudaStreamWaitEvent(stream_main, get_current_stop_comm(), 0));
}  // split_overlap_rs

/*
** Split FPROP GEMM + ReduceScatter
*/
void CommOverlapBase::split_overlap_rs(const TensorWrapper &A, bool transa, const TensorWrapper &B,
                                       bool transb, TensorWrapper &D, TensorWrapper &bias,
                                       TensorWrapper &pre_gelu_out, TensorWrapper &workspace,
                                       bool grad, bool accumulate, bool use_split_accumulator,
                                       TensorWrapper &rs_output, cudaStream_t stream_main) {
  // Get GEMM dimensions
  int ori_sms = _ub_comm->sms;
  _ub_comm->use_ce = _use_ce;
  _ub_comm->sms = _num_comm_sm;
  _ub_comm->cga_size = _cga_size;
  size_t m = transa ? A.size(0) : A.size(1);
  size_t k = transa ? A.size(1) : A.size(0);
  size_t n = get_current_ubuf().size(0);
  size_t m_chunk = m / _num_splits;
  const std::vector<size_t> input_a_chunk_shape =
      (transa ? std::vector<size_t>{m_chunk, k} : std::vector<size_t>{k, m_chunk});
  const std::vector<size_t> output_chunk_shape = {n, m_chunk};
  size_t input_a_chunk_size = m_chunk * k;
  size_t output_chunk_size = n * m_chunk;
  size_t workspace_size_chunk = workspace.numel() / get_current_stream_compute().size();

  // Helper function to get bias chunk if needed
  auto maybe_get_bias_chunk = [this, &bias, m_chunk](size_t chunk_id) -> TensorWrapper {
    if (bias.dptr() == nullptr) {
      return TensorWrapper();
    }
    return get_tensor_chunk(bias, chunk_id * m_chunk, {m_chunk});
  };

  // Catch up the default torch stream
  NVTE_CHECK_CUDA(cudaEventRecord(get_current_start_compute(), stream_main));
  for (size_t i = 0; i < get_current_stream_compute().size(); i++) {
    NVTE_CHECK_CUDA(cudaStreamWaitEvent(get_current_stream_compute()[i], get_current_start_compute(), 0));
  }
  NVTE_CHECK_CUDA(cudaStreamWaitEvent(get_current_stream_comm(), get_current_start_compute(), 0));

  assert(pre_gelu_out.numel() == 0);

  char *rs_output_ptr = reinterpret_cast<char *>(rs_output.dptr());
  if (_rs_overlap_first_gemm) {
    auto input_a_chunk = get_tensor_chunk(A, 0, input_a_chunk_shape);
    auto output_chunk = get_buffer_chunk_like(D, 0, output_chunk_shape);
    auto bias_chunk = maybe_get_bias_chunk(0);
    auto workspace_chunk = get_tensor_chunk(workspace, 0, {workspace_size_chunk});

    nvte_cublas_gemm(input_a_chunk.data(), B.data(), output_chunk.data(), bias_chunk.data(),
                     pre_gelu_out.data(), transa, transb, grad, workspace_chunk.data(), accumulate,
                     use_split_accumulator, _math_sms, get_current_stream_compute()[0]);

    for (int i = 1; i < _num_splits; i++) {
      input_a_chunk = get_tensor_chunk(A, i * input_a_chunk_size, input_a_chunk_shape);
      output_chunk = get_buffer_chunk_like(D, i * output_chunk_size, output_chunk_shape);
      bias_chunk = maybe_get_bias_chunk(i);
      workspace_chunk = get_tensor_chunk(
          workspace, (i % get_current_stream_compute().size()) * workspace_size_chunk, {workspace_size_chunk});

      nvte_cublas_gemm(input_a_chunk.data(), B.data(), output_chunk.data(), bias_chunk.data(),
                       pre_gelu_out.data(), transa, transb, grad, workspace_chunk.data(),
                       accumulate, use_split_accumulator, _math_sms,
                       get_current_stream_compute()[i % get_current_stream_compute().size()]);

      NVTE_CHECK_CUDA(
          cudaEventRecord(get_current_start_comm(), get_current_stream_compute()[(i - 1) % get_current_stream_compute().size()]));
      NVTE_CHECK_CUDA(cudaStreamWaitEvent(get_current_stream_comm(), get_current_start_comm(), 0));

      // Communication chunk
      if (get_current_ubuf().element_size() == 1) {
        TRANSFORMER_ENGINE_TYPE_SWITCH_FP8ONLY(
            D.dtype(), fp8_type,
            reducescatter2_userbuff_stridedoutput_fp8<fp8_type>(
                rs_output_ptr, D.scale_inv(), get_current_ub_reg(), (i - 1) * output_chunk_size, m_chunk, n, m,
                _ub_comm, get_current_stream_comm()););
      } else {
        reducescatter2_userbuff_stridedoutput(rs_output_ptr, get_current_ub_reg(), (i - 1) * output_chunk_size,
                                              m_chunk, n, m, _ub_comm, get_current_stream_comm());
      }

      rs_output_ptr += m_chunk * rs_output.element_size();
    }
    int last_compute_stream_id =
        (_num_splits + get_current_stream_compute().size() - 1) % get_current_stream_compute().size();
    NVTE_CHECK_CUDA(cudaEventRecord(get_current_start_comm(), get_current_stream_compute()[last_compute_stream_id]));
    NVTE_CHECK_CUDA(cudaStreamWaitEvent(get_current_stream_comm(), get_current_start_comm(), 0));

    // Last communication chunk with max SM
    _ub_comm->sms = UB_MAX_SM;
    if (get_current_ubuf().element_size() == 1) {
      TRANSFORMER_ENGINE_TYPE_SWITCH_FP8ONLY(
          D.dtype(), fp8_type,
          reducescatter2_userbuff_stridedoutput_fp8<fp8_type>(
              rs_output_ptr, D.scale_inv(), get_current_ub_reg(), (_num_splits - 1) * output_chunk_size, m_chunk,
              n, m, _ub_comm, get_current_stream_comm()););
    } else {
      reducescatter2_userbuff_stridedoutput(rs_output_ptr, get_current_ub_reg(),
                                            (_num_splits - 1) * output_chunk_size, m_chunk, n, m,
                                            _ub_comm, get_current_stream_comm());
    }
  } else {
    for (int i = 0; i < _num_splits; i++) {
      auto input_a_chunk = get_tensor_chunk(A, i * input_a_chunk_size, input_a_chunk_shape);
      auto output_chunk = get_buffer_chunk_like(D, i * output_chunk_size, output_chunk_shape);
      auto bias_chunk = maybe_get_bias_chunk(i);
      auto workspace_chunk = get_tensor_chunk(
          workspace, (i % get_current_stream_compute().size()) * workspace_size_chunk, {workspace_size_chunk});

      nvte_cublas_gemm(input_a_chunk.data(), B.data(), output_chunk.data(), bias_chunk.data(),
                       pre_gelu_out.data(), transa, transb, grad, workspace_chunk.data(),
                       accumulate, use_split_accumulator, _math_sms,
                       get_current_stream_compute()[i % get_current_stream_compute().size()]);

      NVTE_CHECK_CUDA(cudaEventRecord(get_current_start_comm(), get_current_stream_compute()[i % get_current_stream_compute().size()]));
      NVTE_CHECK_CUDA(cudaStreamWaitEvent(get_current_stream_comm(), get_current_start_comm(), 0));

      // Communication chunk. Uses MAX_SM at the last chunk
      if (i == _num_splits - 1) {
        _ub_comm->sms = UB_MAX_SM;
      }
      if (get_current_ubuf().element_size() == 1) {
        TRANSFORMER_ENGINE_TYPE_SWITCH_FP8ONLY(
            D.dtype(), fp8_type,
            reducescatter2_userbuff_stridedoutput_fp8<fp8_type>(
                rs_output_ptr, D.scale_inv(), get_current_ub_reg(), i * output_chunk_size, m_chunk, n, m,
                _ub_comm, get_current_stream_comm()););
      } else {
        reducescatter2_userbuff_stridedoutput(rs_output_ptr, get_current_ub_reg(), i * output_chunk_size,
                                              m_chunk, n, m, _ub_comm, get_current_stream_comm());
      }

      rs_output_ptr += m_chunk * rs_output.element_size();
    }
  }

  _ub_comm->sms = ori_sms;
  for (size_t i = 0; i < get_current_stream_compute().size(); i++) {
    NVTE_CHECK_CUDA(cudaEventRecord(get_current_stop_compute(), get_current_stream_compute()[i]));
    NVTE_CHECK_CUDA(cudaStreamWaitEvent(stream_main, get_current_stop_compute(), 0));
  }
  NVTE_CHECK_CUDA(cudaEventRecord(get_current_stop_comm(), get_current_stream_comm()));
  NVTE_CHECK_CUDA(cudaStreamWaitEvent(stream_main, get_current_stop_comm(), 0));
}  // CommOverlapBase::split_overlap_rs

void CommOverlapBase::bulk_overlap_external_ag(cudaStream_t send_stream, cudaStream_t recv_stream,
                                               cudaStream_t stream_main) {
  int comm_bytes = get_current_ubuf().bytes();
  int comm_bytes_per_rank = comm_bytes / _tp_size;

  // We use the reference to the overlap_gemm to get the stream to send an receive on to ensure the kernels don't finish until the previous gemm is flush
  userbuffers_send_all(get_current_ub_reg(), 0, get_current_ub_reg(), 0, comm_bytes_per_rank, _tp_id, _tp_size, _rank,
                       _ub_comm, send_stream);
  userbuffers_recv_all(get_current_ub_reg(), 0, get_current_ub_reg(), 0, comm_bytes_per_rank, _tp_id, _tp_size, _rank,
                       _ub_comm, recv_stream);

  // We sync with the internal comm stream so the destructor can wait for the comm stream to finish before freeing the ubuf
  for (auto stream : {send_stream, recv_stream}) {
    NVTE_CHECK_CUDA(cudaEventRecord(get_current_stop_comm(), stream));
    NVTE_CHECK_CUDA(cudaStreamWaitEvent(get_current_stream_comm(), get_current_stop_comm(), 0));
  }

  // Next we sync with the main stream
  // We have to recapture an event off the comm stream to enable cuda graph capture otherwise the comm stream will be never be joined in the graph
  NVTE_CHECK_CUDA(cudaEventRecord(get_current_stop_comm(), get_current_stream_comm()));
  NVTE_CHECK_CUDA(cudaStreamWaitEvent(stream_main, get_current_stop_comm(), 0));
}

/***************************************************************************************************
 * Comm+GEMM Overlap P2P Base (Ring-Exchange)
 **************************************************************************************************/

CommOverlapP2PBase::CommOverlapP2PBase(const std::vector<size_t> &buffer_shape, DType buffer_dtype,
                                       int myrank, int numranks, int mylocal, int numlocal,
                                       int mynode, int numnodes, int tp_size,
                                       ExtAllgatherOp allgather_handle, ExtBarrierOp barrier_handle,
                                       CommOverlapType comm_type, int num_max_streams,
                                       int comm_cga_size, int gemm_priority, int comm_priority,
                                       int num_comm_sm, bool set_sm_margin, bool use_ce,
                                       bool atomic_gemm, bool aggregate, bool spmd,
                                       bool is_bootstrap)
    : CommOverlapCore(myrank, numranks, mylocal, numlocal, mynode, numnodes, tp_size,
                      allgather_handle, barrier_handle, tp_size, num_max_streams, comm_cga_size,
                      gemm_priority, comm_priority, num_comm_sm, set_sm_margin, use_ce,
                      atomic_gemm, spmd) {
  if (!is_bootstrap) {
    // Runtime: Each device thread initializes its own P2P resources
    initialize(buffer_shape, buffer_dtype, comm_type, aggregate);
  } else {
    // Bootstrap: Skip P2P initialization (only Core initialization needed)
    printf("[DEBUG] P2PBase: Bootstrap mode - skipping P2P initialization\n");
    fflush(stdout);
  }
}

void CommOverlapP2PBase::initialize(const std::vector<size_t> &buffer_shape, DType buffer_dtype,
                                    CommOverlapType comm_type, bool aggregate) {
  printf("[DEBUG] CommOverlapP2PBase::initialize started\n");
  fflush(stdout);

  _is_p2p = true;
  _is_reduce_scatter = comm_type == CommOverlapType::RS;
  _aggregate = aggregate;

  printf("[DEBUG] P2P: _is_reduce_scatter=%d, _aggregate=%d\n", _is_reduce_scatter, _aggregate);
  fflush(stdout);

  // Create workspace tensor with userbuffer
  NVTE_CHECK(buffer_shape.size() == 2, "Userbuffer shape must be 2-dimensional!");

  printf("[DEBUG] P2P: Buffer shape validated: [%zu, %zu]\n", buffer_shape[0], buffer_shape[1]);
  fflush(stdout);
  size_t buffer_bytes = get_buffer_size_bytes(buffer_shape[0], buffer_shape[1], buffer_dtype);
  int buffer_chunk_bytes = buffer_bytes / _tp_size;
  _num_ubuf_chunks = _tp_size;
  if (_is_reduce_scatter) {
    // GEMM + RS overlap: Allocate `2 x tp_size - 1` buffers to hold recieved GEMM chunk
    // outputs for reduction at the end of the pipelining.
    buffer_bytes = buffer_bytes / _tp_size * (_tp_size * 2 - 1);
    _num_ubuf_chunks = _tp_size * 2 - 1;
  }

  printf("[DEBUG] P2P: Runtime initialization - registering buffer for current device...\n");
  fflush(stdout);
  
  // Runtime: Each device thread registers its own buffer
  int device_idx = get_device_index();
  
  printf("[DEBUG] P2P: device_idx=%d, current device context\n", device_idx);
  fflush(stdout);
<<<<<<< HEAD

  // Register buffers if not already done (SPMD mode registers once, non-SPMD per-device)
=======
  
  // Ensure per-device vectors are sized (should be done in bootstrap)
>>>>>>> 0e8637ca
  if (_per_device_ubuf.empty()) {
    printf("[DEBUG] P2P: Resizing per-device vectors to %d\n", _spmd ? _ub_comm->nvsize : 1);
    fflush(stdout);
<<<<<<< HEAD

    // Register buffers for all devices (SPMD) or single device (non-SPMD)
=======
    
>>>>>>> 0e8637ca
    int num_devices = _spmd ? _ub_comm->nvsize : 1;
    _per_device_ub_reg.resize(num_devices, -1);
    _per_device_ubuf.resize(num_devices);
<<<<<<< HEAD

    int original_device;
    NVTE_CHECK_CUDA(cudaGetDevice(&original_device));

    for (int dev_idx = 0; dev_idx < num_devices; dev_idx++) {
      int target_device = _spmd ? dev_idx : original_device;
      NVTE_CHECK_CUDA(cudaSetDevice(target_device));

      void *buf_ptr;
      _per_device_ub_reg[dev_idx] = register_user_buffer_collective(&buf_ptr, buffer_bytes, _ub_comm, true, _spmd);
      _per_device_ubuf[dev_idx] = std::move(TensorWrapper(buf_ptr, buffer_shape, buffer_dtype));

      printf("[DEBUG] P2P: Registered buffer for device %d (handle=%d, ptr=%p)\n",
             dev_idx, _per_device_ub_reg[dev_idx], buf_ptr);
      fflush(stdout);
    }

    NVTE_CHECK_CUDA(cudaSetDevice(original_device));
  }

  int device_idx = get_device_index();
  void *buffer_ptr = _per_device_ubuf[device_idx].dptr();

  printf("[DEBUG] P2P: Using device index %d buffer (handle %d) at %p\n",
=======
  }
  
  // Register buffer for current device only (runtime per-thread)
  void *buf_ptr;
  _per_device_ub_reg[device_idx] = register_user_buffer_collective(&buf_ptr, buffer_bytes, _ub_comm, true, false);
  _per_device_ubuf[device_idx] = std::move(TensorWrapper(buf_ptr, buffer_shape, buffer_dtype));
  
  printf("[DEBUG] P2P: Runtime registered buffer for device %d (handle=%d, ptr=%p)\n",
         device_idx, _per_device_ub_reg[device_idx], buf_ptr);
  fflush(stdout);
  
  void *buffer_ptr = buf_ptr;
  
  printf("[DEBUG] P2P: Using device index %d buffer (handle %d) at %p\n", 
>>>>>>> 0e8637ca
         device_idx, _per_device_ub_reg[device_idx], buffer_ptr);
  fflush(stdout);

  printf("[DEBUG] P2P: Updating buffer with P2P-specific shape...\n");
  fflush(stdout);

  // Update the per-device buffer with P2P-specific shape (using move assignment)
  _per_device_ubuf[device_idx] = std::move(TensorWrapper(
      buffer_ptr,
      std::vector<size_t>{buffer_shape[0] / _tp_size * _num_ubuf_chunks, buffer_shape[1]},
      buffer_dtype));

  printf("[DEBUG] P2P: Creating tensor chunks (_num_ubuf_chunks=%d)...\n", _num_ubuf_chunks);
  fflush(stdout);

  // Create tensor chunks for easy management
  char *ubuf_byte_ptr = reinterpret_cast<char *>(get_current_ubuf().dptr());
  for (int i = 0; i < _num_ubuf_chunks; i++) {
    _ubufs.push_back(TensorWrapper(reinterpret_cast<void *>(ubuf_byte_ptr),
                                   std::vector<size_t>{buffer_shape[0] / _tp_size, buffer_shape[1]},
                                   buffer_dtype));
    ubuf_byte_ptr += buffer_chunk_bytes;
  }

  printf("[DEBUG] P2P: Computing rank topology (_rank=%d, _tp_size=%d)...\n", _rank, _tp_size);
  fflush(stdout);

  _rank_round_tp = (_rank / _tp_size) * _tp_size;
  _next_rank = (_tp_size + _rank + 1) % _tp_size + _rank_round_tp;
  _prev_rank = (_tp_size + _rank + -1) % _tp_size + _rank_round_tp;

  printf("[DEBUG] P2P: Rank topology - rank_round_tp=%d, next_rank=%d, prev_rank=%d\n",
         _rank_round_tp, _next_rank, _prev_rank);
  fflush(stdout);

  _self_chunk_id = _tp_id;

  printf("[DEBUG] P2P: self_chunk_id=%d\n", _self_chunk_id);
  fflush(stdout);
  if (_atomic_gemm && !_is_reduce_scatter) {
    printf("[DEBUG] P2P: Entering atomic_gemm block (_atomic_gemm=%d, _is_reduce_scatter=%d)\n",
           _atomic_gemm, _is_reduce_scatter);
    fflush(stdout);

    printf("[DEBUG] P2P: Getting env NVTE_AG_P2P_MULTI_ATOMIC...\n");
    fflush(stdout);

    _use_multiatomic_ag = getenv<bool>("NVTE_AG_P2P_MULTI_ATOMIC");

    printf("[DEBUG] P2P: _use_multiatomic_ag=%d\n", _use_multiatomic_ag);
    fflush(stdout);

    if (_use_multiatomic_ag) {
      printf("[DEBUG] P2P: Setting up multiatomic AG...\n");
      fflush(stdout);

      _use_ce = 0;
      _ub_comm->push = 1;
      if (_rank == 0) {
        printf("!!userbuffers_sendrecv_multi_atomic_shuffle\n");
      }

      printf("[DEBUG] P2P: Multiatomic AG setup done\n");
      fflush(stdout);
    }

    printf("[DEBUG] P2P: Setting _self_chunk_id to 0...\n");
    fflush(stdout);

    _self_chunk_id = 0;

    printf("[DEBUG] P2P: About to memset counter (ptr=%p)...\n", get_current_counter().dptr());
    fflush(stdout);

    NVTE_CHECK_CUDA(cudaMemset(get_current_counter().dptr(), 0, sizeof(int32_t)));

    printf("[DEBUG] P2P: Memset counter completed\n");
    fflush(stdout);
  }

  printf("[DEBUG] P2P: Creating send/recv streams (num_compute_streams=%zu)...\n",
         get_current_stream_compute().size());
  fflush(stdout);

  for (int i = 0; i < get_current_stream_compute().size(); i++) {
    cudaStream_t stream;
    NVTE_CHECK_CUDA(cudaStreamCreateWithPriority(&stream, cudaStreamNonBlocking, _comm_priority));
    _stream_send.push_back(std::move(stream));
    printf("[DEBUG] P2P: Created send stream %d\n", i);
    fflush(stdout);
  }

  printf("[DEBUG] P2P: Creating recv stream...\n");
  fflush(stdout);

  NVTE_CHECK_CUDA(
      cudaStreamCreateWithPriority(&_stream_recv, cudaStreamNonBlocking, _comm_priority));

  printf("[DEBUG] P2P: Creating send/recv events...\n");
  fflush(stdout);

  NVTE_CHECK_CUDA(cudaEventCreateWithFlags(&_stop_send, 0));
  NVTE_CHECK_CUDA(cudaEventCreateWithFlags(&_stop_recv, 0));

  printf("[DEBUG] P2P: CommOverlapP2PBase::initialize completed successfully\n");
  fflush(stdout);

  printf("[DEBUG] P2P: All initialization steps completed successfully\n");
  fflush(stdout);
}

CommOverlapP2PBase::~CommOverlapP2PBase() {
  cudaEventDestroy(_stop_recv);
  cudaEventDestroy(_stop_send);
  cudaStreamDestroy(_stream_recv);
  for (size_t i = 0; i < _stream_send.size(); i++) {
    cudaStreamDestroy(_stream_send[i]);
  }
}

void CommOverlapP2PBase::copy_into_buffer(cudaStream_t stream, const TensorWrapper &source,
                                          bool local_chunk, bool rowwise) {
  // Check element size
  const size_t element_size = source.element_size();
  NVTE_CHECK(get_current_ubuf().element_size() == element_size,
             "Tried to copy data into a Userbuffers buffer but dtypes are not compatible ",
             "(source dtype has ", element_size, " bytes, UB dtype has ", get_current_ubuf().element_size(),
             " bytes)");

  // Input data
  const size_t source_size = source.numel();
  const void *src_ptr = (rowwise) ? source.dptr() : source.columnwise_dptr();

  // Userbuffers data
  void *dst_ptr;
  if (local_chunk) {
    NVTE_CHECK(_ubufs[_tp_id].numel() == source_size,
               "Tried to copy an invalid tensor into a local chunk of a Userbuffers buffer ",
               "(source_size=", source_size, ", local_ubuf_size=", _ubufs[_tp_id].numel(), ")");
    dst_ptr = _ubufs[_tp_id].dptr();
  } else {
    NVTE_CHECK(get_current_ubuf().numel() == source_size,
               "Tried to copy an invalid tensor into a Userbuffers buffer ",
               "(source_size=", source_size, ", ubuf_size=", get_current_ubuf().numel(), ")");
    dst_ptr = get_current_ubuf().dptr();
  }

  // Copy data
  NVTE_CHECK_CUDA(cudaMemcpyAsync(dst_ptr, src_ptr, source_size * element_size,
                                  cudaMemcpyDeviceToDevice, stream));
}

TensorWrapper CommOverlapP2PBase::get_buffer_chunk_by_id(const TensorWrapper &source,
                                                         size_t chunk_id) {
  // Start with a chunk of the source tensor
  auto chunk = get_tensor_chunk(source, 0, shape_to_vector(_ubufs[chunk_id].shape()));

  // Update chunk with offset data pointers from the communication buffer
  if (chunk.dptr() != nullptr) {
    chunk.set_rowwise_data(_ubufs[chunk_id].dptr(), chunk.dtype(), chunk.shape());
  }
  if (chunk.columnwise_dptr() != nullptr) {
    chunk.set_columnwise_data(_ubufs[chunk_id].dptr(), chunk.dtype(), chunk.columnwise_shape());
  }
  return chunk;
}

/*
** Split AllGather + AtomicGEMM using P2P communication
** This function assumes the input_b is pre-copied to _ubufs[rank_id]. This is needed to have AG
** outputs in each rank to be in the contiguous memory space after all ring exchange phases.
*/
void CommOverlapP2PBase::atomic_gemm_overlap_ag(
    const TensorWrapper &A, bool transa, const TensorWrapper &B, bool transb, TensorWrapper &D,
    TensorWrapper &bias, TensorWrapper &pre_gelu_out, TensorWrapper &workspace, bool grad,
    bool accumulate, bool use_split_accumulator, TensorWrapper &B_copy, cudaStream_t stream_main) {
  int ori_sms = _ub_comm->sms;
  _ub_comm->use_ce = _use_ce;
  _ub_comm->sms = _num_comm_sm;
  _ub_comm->cga_size = _cga_size;

  // Get GEMM dimensions between TN and NN input layouts
  const size_t m = (transa) ? A.size(0) : A.size(1);
  const size_t n_chunk = _ubufs[0].size(0);
  assert(pre_gelu_out.numel() == 0);

  // Get communication and GEMM output chunk sizes
  const int comm_bytes = _ubufs[0].bytes();

  // Create an GEMM output buffer with N+1 chunks in a contiguous memory
  void *D_buffer_ptr;
  int D_chunk_bytes = n_chunk * m * D.element_size();
  NVTE_CHECK_CUDA(cudaMallocAsync(&D_buffer_ptr, (_tp_size + 1) * D_chunk_bytes, stream_main));
  auto D_buffer = TensorWrapper(D_buffer_ptr, D.shape(), D.dtype(), D.amax(), D.scale(),
                                D.scale_inv(), D.scale_inv_shape(), D.scaling_mode());

  // Reset atomic counters
  int *counter_ptr = reinterpret_cast<int *>(get_current_counter().dptr());
  reset_counters(counter_ptr, _tp_size, true, stream_main);

  // Catch up the default torch stream
  NVTE_CHECK_CUDA(cudaEventRecord(get_current_start_compute(), stream_main));
  NVTE_CHECK_CUDA(cudaStreamWaitEvent(_stream_send[0], get_current_start_compute(), 0));
  NVTE_CHECK_CUDA(cudaStreamWaitEvent(_stream_recv, get_current_start_compute(), 0));

  auto input_b = get_buffer_chunk_like(B, 0, shape_to_vector(B.shape()));
  size_t workspace_size_chunk = workspace.numel() / get_current_stream_compute().size();
  auto workspace_chunk = get_tensor_chunk(workspace, 0, {workspace_size_chunk});

  for (int i = 0; i < _tp_size - 1; i++) {
    // Set the userbuffer id. Buffer under send is the input for the current
    // GEMM chunk The initial input chunk is stored _ubuf[rank]. This is to
    // have the AG output in all ranks to be contiguous after the ring
    // exchanges
    int send_chunk_id = i;
    int recv_chunk_id = i + 1;
    int send_offset = comm_bytes * send_chunk_id;
    int recv_offset = comm_bytes * recv_chunk_id;

    if (_use_multiatomic_ag) {
      if (i == 0) {
        _ub_comm->use_ce = 0;
        userbuffers_sendrecv_multiatomic(get_current_ub_reg(), get_current_ub_reg(), comm_bytes, comm_bytes, comm_bytes,
                                         _ub_comm, _next_rank, _prev_rank, _tp_size, counter_ptr,
                                         true, _stream_recv);
      }
    } else {
      userbuffers_send(get_current_ub_reg(), send_offset, get_current_ub_reg(), recv_offset, comm_bytes, _ub_comm, _next_rank,
                       _stream_recv);
      userbuffers_recv(get_current_ub_reg(), send_offset, get_current_ub_reg(), recv_offset, comm_bytes, _ub_comm, _prev_rank,
                       _stream_recv);
      producer(counter_ptr, recv_chunk_id, _stream_recv);
    }
    if (i == 0) {
      nvte_cublas_atomic_gemm(A.data(), input_b.data(), D_buffer.data(), bias.data(),
                              pre_gelu_out.data(), transa, transb, grad, workspace_chunk.data(),
                              accumulate, use_split_accumulator, _math_sms, 0, _tp_size, false,
                              get_current_counter().data(), stream_main);
    }
  }

  // Store the input activation for backprop
  if (B_copy.numel() > 0) {
    assert(B_copy.numel() == _ubufs[_self_chunk_id].numel());
    assert(B_copy.element_size() == _ubufs[_self_chunk_id].element_size());
    NVTE_CHECK_CUDA(cudaMemcpyAsync(B_copy.dptr(), _ubufs[_self_chunk_id].dptr(),
                                    _ubufs[_self_chunk_id].bytes(), cudaMemcpyDeviceToDevice,
                                    _stream_send[0]));
    NVTE_CHECK_CUDA(cudaEventRecord(_stop_send, _stream_send[0]));
    NVTE_CHECK_CUDA(cudaStreamWaitEvent(stream_main, _stop_send, 0));
  }

  // Copy the first GEMM output chunk to the end chunk position of D_buffer
  char *src_ptr = reinterpret_cast<char *>(D_buffer.dptr());
  NVTE_CHECK_CUDA(cudaMemcpyAsync(src_ptr + D.bytes(), src_ptr, D_chunk_bytes,
                                  cudaMemcpyDeviceToDevice, stream_main));

  // Return the last N rows of D_buffer
  NVTE_CHECK_CUDA(cudaMemcpyAsync(D.dptr(), src_ptr + D_chunk_bytes, D.bytes(),
                                  cudaMemcpyDeviceToDevice, stream_main));

  // Clean up buffer allocation
  NVTE_CHECK_CUDA(cudaFreeAsync(D_buffer_ptr, stream_main));

  _ub_comm->sms = ori_sms;
}  // CommOverlapP2PBase::atomic_gemm_overlap_ag

/*
** Split AllGather + GEMM using P2P communication
** This function assumes the input_b is pre-copied to _ubufs[rank_id]. This is needed to have AG
** outputs in each rank to be in the contiguous memory space after all ring exchange phases.
*/
void CommOverlapP2PBase::split_overlap_ag(const TensorWrapper &A, bool transa,
                                          const TensorWrapper &B, bool transb, TensorWrapper &D,
                                          TensorWrapper &bias, TensorWrapper &pre_gelu_out,
                                          TensorWrapper &workspace, bool grad, bool accumulate,
                                          bool use_split_accumulator, TensorWrapper &B_copy,
                                          cudaStream_t stream_main) {
  int ori_sms = _ub_comm->sms;
  _ub_comm->use_ce = _use_ce;
  _ub_comm->sms = _num_comm_sm;
  _ub_comm->cga_size = _cga_size;
  // Get GEMM dimensions between TN and NN input layouts
  const size_t m = (transa) ? A.size(0) : A.size(1);
  const size_t k = (transa) ? A.size(1) : A.size(0);
  const size_t n_chunk = _ubufs[0].size(0);

  // Get communication and GEMM output chunk sizes
  const int comm_bytes = _ubufs[0].bytes();
  const bool do_gelu = pre_gelu_out.numel() > 0;
  size_t workspace_size_chunk = workspace.numel() / get_current_stream_compute().size();

  // Check B copy sizing
  if (B_copy.numel() > 0) {
    NVTE_CHECK(B_copy.numel() == get_current_ubuf().numel(), "Expected all-gathered B copy buffer with ",
               get_current_ubuf().numel(), " elements but got ", B_copy.numel());
    NVTE_CHECK(B_copy.element_size() == get_current_ubuf().element_size(),
               "Expected all-gathered B copy buffer with ", get_current_ubuf().element_size() * 8,
               "-bit data type but got ", B_copy.element_size() * 8, "-bit");
  }

  NVTE_CHECK_CUDA(cudaEventRecord(get_current_start_compute(), stream_main));
  NVTE_CHECK_CUDA(cudaStreamWaitEvent(_stream_send[0], get_current_start_compute(), 0));
  NVTE_CHECK_CUDA(cudaStreamWaitEvent(_stream_recv, get_current_start_compute(), 0));
  for (size_t i = 0; i < get_current_stream_compute().size(); i++) {
    NVTE_CHECK_CUDA(cudaStreamWaitEvent(get_current_stream_compute()[i], get_current_start_compute(), 0));
  }
  if (_aggregate) {
    const int num_steps = _tp_size / 2;

    // Chunk dims
    std::vector<size_t> input_b_chunk_shape =
        (transb ? std::vector<size_t>{k, 2 * n_chunk} : std::vector<size_t>{2 * n_chunk, k});
    std::vector<size_t> output_chunk_shape = {2 * n_chunk, m};
    size_t input_b_chunk_size = 2 * n_chunk * k;
    size_t output_chunk_size = 2 * n_chunk * m;

    // Initial 1X input chunk exchange between neighboring peers
    int send_chunk_id = _tp_id;
    int recv_chunk_id = (_tp_id % 2 == 0) ? _tp_id + 1 : _tp_id - 1;
    int send_offset = comm_bytes * send_chunk_id;
    int recv_offset = comm_bytes * recv_chunk_id;
    int peer_rank = (_tp_id % 2 == 0) ? _next_rank : _prev_rank;
    userbuffers_send(get_current_ub_reg(), send_offset, get_current_ub_reg(), send_offset, comm_bytes, _ub_comm, peer_rank,
                     _stream_send[0]);
    userbuffers_recv(get_current_ub_reg(), recv_offset, get_current_ub_reg(), recv_offset, comm_bytes, _ub_comm, peer_rank,
                     _stream_recv);
    NVTE_CHECK_CUDA(cudaEventRecord(_stop_recv, _stream_recv));
    NVTE_CHECK_CUDA(cudaStreamWaitEvent(_stream_send[0], _stop_recv, 0));
    NVTE_CHECK_CUDA(cudaStreamWaitEvent(get_current_stream_compute()[0], _stop_recv, 0));

    int local_rank_round2 = (_tp_id % 2 == 0) ? _tp_id : _tp_id - 1;
    const int next_rank = (_tp_size + _tp_id + 2) % _tp_size + _rank_round_tp;
    const int prev_rank = (_tp_size + _tp_id - 2) % _tp_size + _rank_round_tp;

    // Ring exchange of 2X inputs chunks
    for (int i = 0; i < num_steps; i++) {
      send_chunk_id = (_tp_size + local_rank_round2 - i * 2) % _tp_size;
      recv_chunk_id = (_tp_size + local_rank_round2 - i * 2 - 2) % _tp_size;
      send_offset = comm_bytes * send_chunk_id;
      recv_offset = comm_bytes * recv_chunk_id;

      // GEMM
      auto input_b_chunk =
          get_buffer_chunk_like(B, input_b_chunk_size * send_chunk_id / 2, input_b_chunk_shape);
      auto output_chunk =
          get_tensor_chunk(D, output_chunk_size * send_chunk_id / 2, output_chunk_shape);
      auto aux_chunk = (do_gelu)
                           ? get_tensor_chunk(pre_gelu_out, output_chunk_size * send_chunk_id / 2,
                                              {n_chunk * 2, k})
                           : TensorWrapper(nullptr, std::vector<size_t>{0}, pre_gelu_out.dtype());
      auto workspace_chunk = get_tensor_chunk(
          workspace, (i % get_current_stream_compute().size()) * workspace_size_chunk, {workspace_size_chunk});

      nvte_cublas_gemm(A.data(), input_b_chunk.data(), output_chunk.data(), bias.data(),
                       aux_chunk.data(), transa, transb, grad, workspace_chunk.data(), accumulate,
                       use_split_accumulator, _math_sms,
                       get_current_stream_compute()[i % get_current_stream_compute().size()]);

      if (i < num_steps - 1) {
        // P2P communication
        userbuffers_send(get_current_ub_reg(), send_offset, get_current_ub_reg(), send_offset, comm_bytes * 2, _ub_comm,
                         next_rank, _stream_send[0]);
        userbuffers_recv(get_current_ub_reg(), recv_offset, get_current_ub_reg(), recv_offset, comm_bytes * 2, _ub_comm,
                         prev_rank, _stream_recv);
        NVTE_CHECK_CUDA(cudaEventRecord(_stop_recv, _stream_recv));
        NVTE_CHECK_CUDA(cudaStreamWaitEvent(_stream_send[0], _stop_recv, 0));
        NVTE_CHECK_CUDA(
            cudaStreamWaitEvent(get_current_stream_compute()[(i + 1) % get_current_stream_compute().size()], _stop_recv, 0));
      }
    }
  } else {
    // Chunk dims
    std::vector<size_t> input_b_chunk_shape =
        (transb ? std::vector<size_t>{k, n_chunk} : std::vector<size_t>{n_chunk, k});
    std::vector<size_t> output_chunk_shape = {n_chunk, m};
    size_t input_b_chunk_size = n_chunk * k;
    size_t output_chunk_size = n_chunk * m;

    for (int i = 0; i < _tp_size; i++) {
      // Set the userbuffer id. Buffer under send is the input for the current
      // GEMM chunk The initial input chunk is stored _ubuf[rank]. This is to
      // have the AG output in all ranks to be contiguous after the ring
      // exchanges
      int send_chunk_id = (_tp_size + _tp_id - i) % _tp_size;
      int recv_chunk_id = (_tp_size + _tp_id - i - 1) % _tp_size;
      int send_offset = comm_bytes * send_chunk_id;
      int recv_offset = comm_bytes * recv_chunk_id;

      // GEMM
      auto input_b_chunk =
          get_buffer_chunk_like(B, input_b_chunk_size * send_chunk_id, input_b_chunk_shape);
      auto output_chunk =
          get_tensor_chunk(D, output_chunk_size * send_chunk_id, output_chunk_shape);
      auto aux_chunk =
          (do_gelu)
              ? get_tensor_chunk(pre_gelu_out, output_chunk_size * send_chunk_id, {n_chunk, k})
              : TensorWrapper(nullptr, std::vector<size_t>{0}, pre_gelu_out.dtype());
      auto workspace_chunk = get_tensor_chunk(
          workspace, (i % get_current_stream_compute().size()) * workspace_size_chunk, {workspace_size_chunk});

      nvte_cublas_gemm(A.data(), input_b_chunk.data(), output_chunk.data(), bias.data(),
                       aux_chunk.data(), transa, transb, grad, workspace_chunk.data(), accumulate,
                       use_split_accumulator, _math_sms,
                       get_current_stream_compute()[i % get_current_stream_compute().size()]);

      if (i < _tp_size - 1) {
        // P2P communication
        userbuffers_send(get_current_ub_reg(), send_offset, get_current_ub_reg(), send_offset, comm_bytes, _ub_comm,
                         _next_rank, _stream_send[0]);
        userbuffers_recv(get_current_ub_reg(), recv_offset, get_current_ub_reg(), recv_offset, comm_bytes, _ub_comm,
                         _prev_rank, _stream_recv);
        NVTE_CHECK_CUDA(cudaEventRecord(_stop_recv, _stream_recv));
        NVTE_CHECK_CUDA(cudaStreamWaitEvent(_stream_send[0], _stop_recv, 0));
        NVTE_CHECK_CUDA(
            cudaStreamWaitEvent(get_current_stream_compute()[(i + 1) % get_current_stream_compute().size()], _stop_recv, 0));
      }
    }
  }

  // Copy all-gathered B from communication buffer into auxiliary output
  if (B_copy.numel() > 0) {
    NVTE_CHECK_CUDA(cudaMemcpyAsync(B_copy.dptr(), get_current_ubuf().dptr(), get_current_ubuf().bytes(),
                                    cudaMemcpyDeviceToDevice, _stream_send[0]));
  }

  _ub_comm->sms = ori_sms;
  for (size_t i = 0; i < get_current_stream_compute().size(); i++) {
    NVTE_CHECK_CUDA(cudaEventRecord(get_current_stop_compute(), get_current_stream_compute()[i]));
    NVTE_CHECK_CUDA(cudaStreamWaitEvent(stream_main, get_current_stop_compute(), 0));
  }
  NVTE_CHECK_CUDA(cudaEventRecord(_stop_send, _stream_send[0]));
  NVTE_CHECK_CUDA(cudaStreamWaitEvent(stream_main, _stop_send, 0));
  NVTE_CHECK_CUDA(cudaEventRecord(_stop_recv, _stream_recv));
  NVTE_CHECK_CUDA(cudaStreamWaitEvent(stream_main, _stop_recv, 0));
}  // CommOverlapP2PBase::split_overlap_ag

/*
** Split ReduceScatter + GEMM using P2P communication
*/
void CommOverlapP2PBase::atomic_gemm_overlap_rs(
    const TensorWrapper &A, bool transa, const TensorWrapper &B, bool transb, TensorWrapper &D,
    TensorWrapper &bias, TensorWrapper &pre_gelu_out, TensorWrapper &workspace, bool grad,
    bool accumulate, bool use_split_accumulator, TensorWrapper &rs_output,
    cudaStream_t stream_main) {
  int ori_sms = _ub_comm->sms;
  _ub_comm->use_ce = _use_ce;
  _ub_comm->sms = _num_comm_sm;
  _ub_comm->cga_size = _cga_size;

  // Get communication and GEMM input chunk sizes
  const int comm_bytes = _ubufs[0].bytes();

  // Reset counters
  int *counter_ptr = reinterpret_cast<int *>(get_current_counter().dptr());
  reset_counters(counter_ptr, _tp_size, false, stream_main);

  // Catch up the main stream
  NVTE_CHECK_CUDA(cudaEventRecord(get_current_start_compute(), stream_main));
  NVTE_CHECK_CUDA(cudaStreamWaitEvent(_stream_recv, get_current_start_compute(), 0));

  // Atomic GEMM
  // Process GEMM chunks in the order that AG+GEMM places the output chunks.
  auto output_d = get_buffer_chunk_like(D, 0, shape_to_vector(D.shape()));
  nvte_cublas_atomic_gemm(A.data(), B.data(), output_d.data(), bias.data(), pre_gelu_out.data(),
                          transa, transb, grad, workspace.data(), accumulate, use_split_accumulator,
                          _math_sms, 0, _tp_size, true, get_current_counter().data(), stream_main);

  // P2P communication chunk
  for (int i = 1; i < _tp_size; i++) {
    int send_chunk_id = i - 1;
    int recv_chunk_id = send_chunk_id + _tp_size;
    int send_offset = comm_bytes * send_chunk_id;
    int recv_offset = comm_bytes * recv_chunk_id;
    int send_rank = (_tp_size + _tp_id - i) % _tp_size + _rank_round_tp;
    int recv_rank = (_tp_id + i) % _tp_size + _rank_round_tp;

    consumer(counter_ptr, send_chunk_id, _stream_recv);
    userbuffers_send(get_current_ub_reg(), send_offset, get_current_ub_reg(), recv_offset, comm_bytes, _ub_comm, send_rank,
                     _stream_recv);
    userbuffers_recv(get_current_ub_reg(), send_offset, get_current_ub_reg(), recv_offset, comm_bytes, _ub_comm, recv_rank,
                     _stream_recv);
  }
  NVTE_CHECK_CUDA(cudaEventRecord(_stop_recv, _stream_recv));
  NVTE_CHECK_CUDA(cudaStreamWaitEvent(stream_main, _stop_recv, 0));

  // Reduce GEMM output chunks
  char *reduce_buf_ptr = reinterpret_cast<char *>(_ubufs[_tp_size - 1].dptr());
  char *rs_output_ptr = reinterpret_cast<char *>(rs_output.dptr());
  if (get_current_ubuf().element_size() == 1 && rs_output.element_size() == 2) {
    TRANSFORMER_ENGINE_TYPE_SWITCH_FP8ONLY(
        D.dtype(), fp8_type,
        reduce_fp8_in_bf16_out<fp8_type>(reduce_buf_ptr, rs_output_ptr, D.scale_inv(), _tp_size,
                                         _ubufs[0].numel(), stream_main););
  } else {
    reduce_bf16(reduce_buf_ptr, rs_output_ptr, _tp_size, _ubufs[0].numel(), stream_main);
  }
  _ub_comm->sms = ori_sms;
}

/*
** Split ReduceScatter + GEMM using P2P communication
*/
void CommOverlapP2PBase::split_overlap_rs(const TensorWrapper &A, bool transa,
                                          const TensorWrapper &B, bool transb, TensorWrapper &D,
                                          TensorWrapper &bias, TensorWrapper &pre_gelu_out,
                                          TensorWrapper &workspace, bool grad, bool accumulate,
                                          bool use_split_accumulator, TensorWrapper &rs_output,
                                          cudaStream_t stream_main) {
  int ori_sms = _ub_comm->sms;
  _ub_comm->use_ce = _use_ce;
  _ub_comm->sms = _num_comm_sm;
  _ub_comm->cga_size = _cga_size;

  // Get communication and GEMM input chunk sizes
  size_t m = transa ? A.size(0) : A.size(1);
  size_t k = transa ? A.size(1) : A.size(0);
  size_t n_chunk = _ubufs[0].size(0);
  const int comm_bytes = _ubufs[0].bytes();

  // Get input and workspace data pointers
  size_t input_chunk_size = n_chunk * k;
  size_t output_chunk_size = n_chunk * m;
  size_t workspace_size_chunk = workspace.numel() / get_current_stream_compute().size();

  // Catch up the main stream
  NVTE_CHECK_CUDA(cudaEventRecord(get_current_start_compute(), stream_main));
  for (size_t i = 0; i < _stream_send.size(); i++) {
    NVTE_CHECK_CUDA(cudaStreamWaitEvent(_stream_send[i], get_current_start_compute(), 0));
  }
  NVTE_CHECK_CUDA(cudaStreamWaitEvent(_stream_recv, get_current_start_compute(), 0));
  for (size_t i = 0; i < get_current_stream_compute().size(); i++) {
    NVTE_CHECK_CUDA(cudaStreamWaitEvent(get_current_stream_compute()[i], get_current_start_compute(), 0));
  }

  // GEMM and send/recv chunks
  for (int i = 0; i < _tp_size; i++) {
    // GEMM chunk
    int stream_id = i % get_current_stream_compute().size();
    int input_b_chunk_id = (_tp_id + i + 1) % _tp_size;

    auto input_b_chunk = get_tensor_chunk(B, input_b_chunk_id * input_chunk_size, {n_chunk, k});
    auto output_chunk = get_buffer_chunk_by_id(D, i);

    auto workspace_chunk =
        get_tensor_chunk(workspace, stream_id * workspace_size_chunk, {workspace_size_chunk});

    nvte_cublas_gemm(A.data(), input_b_chunk.data(), output_chunk.data(), bias.data(),
                     pre_gelu_out.data(), transa, transb, grad, workspace_chunk.data(), accumulate,
                     use_split_accumulator, _math_sms, get_current_stream_compute()[stream_id]);

    if (i > 0) {
      // P2P communication chunk
      int prev_stream_id = (i - 1) % get_current_stream_compute().size();
      int send_offset = comm_bytes * (i - 1);
      int recv_offset = comm_bytes * (i - 1 + _tp_size);
      int send_rank = (_tp_id + i) % _tp_size + _rank_round_tp;
      int recv_rank = (_tp_size + _tp_id - i) % _tp_size + _rank_round_tp;
      NVTE_CHECK_CUDA(cudaEventRecord(get_current_start_comm(), get_current_stream_compute()[prev_stream_id]));
      NVTE_CHECK_CUDA(cudaStreamWaitEvent(_stream_send[prev_stream_id], get_current_start_comm(), 0));
      NVTE_CHECK_CUDA(cudaStreamWaitEvent(_stream_recv, get_current_start_comm(), 0));
      userbuffers_send(get_current_ub_reg(), send_offset, get_current_ub_reg(), recv_offset, comm_bytes, _ub_comm, send_rank,
                       _stream_send[prev_stream_id]);
      userbuffers_recv(get_current_ub_reg(), send_offset, get_current_ub_reg(), recv_offset, comm_bytes, _ub_comm, recv_rank,
                       _stream_recv);
    }
  }

  for (size_t i = 0; i < get_current_stream_compute().size(); i++) {
    NVTE_CHECK_CUDA(cudaEventRecord(get_current_stop_compute(), get_current_stream_compute()[i]));
    NVTE_CHECK_CUDA(cudaStreamWaitEvent(stream_main, get_current_stop_compute(), 0));
  }
  for (size_t i = 0; i < get_current_stream_compute().size(); i++) {
    NVTE_CHECK_CUDA(cudaEventRecord(_stop_send, _stream_send[i]));
    NVTE_CHECK_CUDA(cudaStreamWaitEvent(stream_main, _stop_send, 0));
  }
  NVTE_CHECK_CUDA(cudaEventRecord(_stop_recv, _stream_recv));
  NVTE_CHECK_CUDA(cudaStreamWaitEvent(stream_main, _stop_recv, 0));

  // Reduce GEMM output chunks
  char *reduce_buf_ptr = reinterpret_cast<char *>(_ubufs[_tp_size - 1].dptr());
  char *rs_output_ptr = reinterpret_cast<char *>(rs_output.dptr());
  if (get_current_ubuf().element_size() == 1 && rs_output.element_size() == 2) {
    char *rs_output_ptr = reinterpret_cast<char *>(rs_output.dptr());
    TRANSFORMER_ENGINE_TYPE_SWITCH_FP8ONLY(
        D.dtype(), fp8_type,
        reduce_fp8_in_bf16_out<fp8_type>(reduce_buf_ptr, rs_output_ptr, D.scale_inv(), _tp_size,
                                         _ubufs[0].numel(), stream_main););
  } else {
    reduce_bf16(reduce_buf_ptr, rs_output_ptr, _tp_size, _ubufs[0].numel(), stream_main);
  }

  _ub_comm->sms = ori_sms;
}

}  // namespace transformer_engine<|MERGE_RESOLUTION|>--- conflicted
+++ resolved
@@ -942,72 +942,34 @@
 
   printf("[DEBUG] P2P: Runtime initialization - registering buffer for current device...\n");
   fflush(stdout);
-  
+
   // Runtime: Each device thread registers its own buffer
   int device_idx = get_device_index();
-  
+
   printf("[DEBUG] P2P: device_idx=%d, current device context\n", device_idx);
   fflush(stdout);
-<<<<<<< HEAD
-
-  // Register buffers if not already done (SPMD mode registers once, non-SPMD per-device)
-=======
-  
+
   // Ensure per-device vectors are sized (should be done in bootstrap)
->>>>>>> 0e8637ca
   if (_per_device_ubuf.empty()) {
     printf("[DEBUG] P2P: Resizing per-device vectors to %d\n", _spmd ? _ub_comm->nvsize : 1);
     fflush(stdout);
-<<<<<<< HEAD
-
-    // Register buffers for all devices (SPMD) or single device (non-SPMD)
-=======
-    
->>>>>>> 0e8637ca
     int num_devices = _spmd ? _ub_comm->nvsize : 1;
-    _per_device_ub_reg.resize(num_devices, -1);
+    _per_device_ub_reg.resize(num_devices);
     _per_device_ubuf.resize(num_devices);
-<<<<<<< HEAD
-
-    int original_device;
-    NVTE_CHECK_CUDA(cudaGetDevice(&original_device));
-
-    for (int dev_idx = 0; dev_idx < num_devices; dev_idx++) {
-      int target_device = _spmd ? dev_idx : original_device;
-      NVTE_CHECK_CUDA(cudaSetDevice(target_device));
-
-      void *buf_ptr;
-      _per_device_ub_reg[dev_idx] = register_user_buffer_collective(&buf_ptr, buffer_bytes, _ub_comm, true, _spmd);
-      _per_device_ubuf[dev_idx] = std::move(TensorWrapper(buf_ptr, buffer_shape, buffer_dtype));
-
-      printf("[DEBUG] P2P: Registered buffer for device %d (handle=%d, ptr=%p)\n",
-             dev_idx, _per_device_ub_reg[dev_idx], buf_ptr);
-      fflush(stdout);
-    }
-
-    NVTE_CHECK_CUDA(cudaSetDevice(original_device));
-  }
-
-  int device_idx = get_device_index();
-  void *buffer_ptr = _per_device_ubuf[device_idx].dptr();
-
-  printf("[DEBUG] P2P: Using device index %d buffer (handle %d) at %p\n",
-=======
-  }
-  
+  }
+
   // Register buffer for current device only (runtime per-thread)
   void *buf_ptr;
   _per_device_ub_reg[device_idx] = register_user_buffer_collective(&buf_ptr, buffer_bytes, _ub_comm, true, false);
   _per_device_ubuf[device_idx] = std::move(TensorWrapper(buf_ptr, buffer_shape, buffer_dtype));
-  
+
   printf("[DEBUG] P2P: Runtime registered buffer for device %d (handle=%d, ptr=%p)\n",
          device_idx, _per_device_ub_reg[device_idx], buf_ptr);
   fflush(stdout);
-  
+
   void *buffer_ptr = buf_ptr;
-  
-  printf("[DEBUG] P2P: Using device index %d buffer (handle %d) at %p\n", 
->>>>>>> 0e8637ca
+
+  printf("[DEBUG] P2P: Using device index %d buffer (handle %d) at %p\n",
          device_idx, _per_device_ub_reg[device_idx], buffer_ptr);
   fflush(stdout);
 
