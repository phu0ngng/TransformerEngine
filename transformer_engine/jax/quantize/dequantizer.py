--- conflicted
+++ resolved
@@ -99,22 +99,14 @@
             int(data_shape[-1] / scale_shape[-1]),
         )
 
-<<<<<<< HEAD
-        # E8M0 does not have a bit for sign. So 0 - 127 represent negative numbers.
-        scale_inv = jnp.expand_dims(scale_inv, axis=(flatten_axis + 2 - 2, -1))
-=======
         scale_inv = jnp.expand_dims(scale_inv, axis=(flatten_axis + 2 - 2, -1))
 
->>>>>>> 3d247590
         # E8M0 does not have a bit for sign. So 0 - 127 represent negative numbers.
         return jnp.asarray(data * jnp.power(2, scale_inv - 127), dq_dtype).reshape(data_shape)
 
     @staticmethod
     def dequantize(scaled_tensor):
         """Dequantize a tensor using block scaling.
-
-        This function dequantizes a tensor that was quantized using block scaling
-        by applying the inverse scaling factor to each block of data.
 
         Args:
             scaled_tensor: The quantized tensor to dequantize
@@ -134,10 +126,7 @@
 
 ScalingModeToDequantizerMap = {
     ScalingMode.DELAYED_TENSOR_SCALING: TensorScaleDequantizer,
-<<<<<<< HEAD
-=======
     ScalingMode.CURRENT_TENSOR_SCALING: TensorScaleDequantizer,
->>>>>>> 3d247590
     ScalingMode.MXFP8_1D_SCALING: BlockScaleDequantizer,
 }
 
@@ -147,16 +136,6 @@
     data = grouped_scaled_tensor.data
     scale_inv = grouped_scaled_tensor.scale_inv
     group_sizes = grouped_scaled_tensor.group_sizes
-<<<<<<< HEAD
-    original_shape = grouped_scaled_tensor.original_shape
-    group_axis = grouped_scaled_tensor.group_axis
-    flatten_axis = grouped_scaled_tensor.flatten_axis
-    scaling_mode = grouped_scaled_tensor.scaling_mode
-
-    data_ndim = len(original_shape)
-
-    # TODO: remove
-=======
     other_sizes = grouped_scaled_tensor.other_sizes
     flatten_axis = grouped_scaled_tensor.flatten_axis
     scaling_mode = grouped_scaled_tensor.scaling_mode
@@ -165,7 +144,6 @@
 
     data_ndim = 1 + len(other_sizes)
 
->>>>>>> 3d247590
     flatten_axis = data_ndim + flatten_axis if flatten_axis < 0 else flatten_axis
 
     output = []
@@ -174,26 +152,11 @@
     )
     matrix_sizes = group_sizes * math.prod(non_group_shape)
 
-<<<<<<< HEAD
-    assert (
-        grouped_scaled_tensor.data_layout != "T" or group_sizes.size == original_shape[group_axis]
-    )
-
-=======
->>>>>>> 3d247590
     data = jnp.split(data, jnp.cumulative_sum(matrix_sizes)[:-1])
 
     scale_inv_ptr = 0
     for i, data_i in enumerate(data):
-<<<<<<< HEAD
-        data_shape_i = (
-            *original_shape[:group_axis],
-            group_sizes[i],
-            *original_shape[group_axis + 1 :],
-        )
-=======
         data_shape_i = (group_sizes[i], *other_sizes)
->>>>>>> 3d247590
         assert math.prod(data_shape_i) == data_i.size, (
             f"math.prod({data_shape_i}) = {math.prod(data_shape_i)} which is not equal to"
             f" {data_i.size}"
@@ -218,10 +181,6 @@
         output.append(out_i)
         scale_inv_ptr += scale_shape_i_size
 
-<<<<<<< HEAD
-    # TODO(Phuong): Stack the output to a single ndarray !?
-=======
->>>>>>> 3d247590
     return output
 
 
