# Copyright (c) 2022-2025, NVIDIA CORPORATION & AFFILIATES. All rights reserved.
#
# See LICENSE for license information.
"""
Dequantization utilities for TE/JAX.

This module provides utilities for dequantizing tensors that have been quantized
using various scaling modes, including delayed scaling and block scaling.
"""
import math
from dataclasses import dataclass
from abc import ABC, abstractmethod

import jax
import jax.numpy as jnp

from .scaling_modes import ScalingMode

__all__ = ["ScalingModeToDequantizerMap"]

<<<<<<< HEAD
=======

@dataclass
class Dequantizer(ABC):
    """
    Base Dequantizer Class
    """

    @staticmethod
    @abstractmethod
    def _dequantize_func(data, scale_inv, dq_dtype, **kwargs):
        pass

    @staticmethod
    @abstractmethod
    def dequantize(scaled_tensor):
        """Dequantizing given tensor to higher precision."""
>>>>>>> fb95f3ad

@dataclass
class Dequantizer(ABC):
    """
    Base Dequantizer Class
    """

<<<<<<< HEAD
    @staticmethod
    @abstractmethod
    def _dequantize_func(data, scale_inv, dq_dtype, **kwargs):
        pass

    @staticmethod
    @abstractmethod
    def dequantize(scaled_tensor):
        pass


class TensorScaleDequantizer(Dequantizer):
    """Encapsulation class for dequantization helpers.
=======
class TensorScaleDequantizer(Dequantizer):
    """
    TensorScaling Dequantizer Class
>>>>>>> fb95f3ad

    This class provides static methods for dequantizing tensors that have been
    quantized using different tensor scaling modes. It supports both delayed scaling
    and current scaling modes.
    """

    @staticmethod
    def _dequantize_func(data, scale_inv, dq_dtype, **kwargs):
        del kwargs
        return jnp.asarray(
            data.astype(jnp.float32) * scale_inv.astype(jnp.float32),
            dq_dtype,
        )

    @staticmethod
    def dequantize(scaled_tensor):
        """Dequantize a tensor using delayed scaling.

        This function dequantizes a tensor that was quantized using delayed scaling
        by multiplying the quantized data with the inverse scaling factor.

        Args:
            scaled_tensor: The quantized tensor to dequantize

        Returns:
            The dequantized tensor in the specified data type
        """
        return TensorScaleDequantizer._dequantize_func(
            scaled_tensor.data, scaled_tensor.scale_inv, scaled_tensor.dq_dtype
        )

<<<<<<< HEAD

class BlockScaleDequantizer(Dequantizer):

    @staticmethod
    def _dequantize_func(data, scale_inv, dq_dtype, scaling_mode, is_colwise, flatten_axis):

        data = data.astype(jnp.float32)
        scale_inv = scale_inv.view(jnp.uint8).astype(jnp.float32)

=======

class BlockScaleDequantizer(Dequantizer):
    """BlockScaling Dequantizer Class.

    This class provides static methods for dequantizing tensors that have been
    quantized using block scaling modes.
    """

    @staticmethod
    def _dequantize_func(data, scale_inv, dq_dtype, scaling_mode, is_colwise, flatten_axis):
        """Dequantize a tensor using block scaling.

        Args:
            data: The quantized tensor data
            scale_inv: The inverse scaling factors
            dq_dtype: The data type for dequantized values
            scaling_mode: The scaling mode used for quantization
            is_colwise: Whether the scaling is column-wise
            flatten_axis: The axis along which the tensor could be flattened to 2D

        Returns:
            The dequantized tensor
        """

        data = data.astype(jnp.float32)
        scale_inv = scale_inv.view(jnp.uint8).astype(jnp.float32)

>>>>>>> fb95f3ad
        data_shape = data.shape
        flatten_axis = len(data_shape) + flatten_axis if flatten_axis < 0 else flatten_axis
        assert (
            0 < flatten_axis < len(data_shape)
        ), f"flatten_axis {flatten_axis} is out of bounds for shape {data_shape}"
        scale_shape = scaling_mode.get_scale_shape(
            data_shape, is_colwise, is_padded=False, flatten_axis=flatten_axis
        )
        scale_inv = jax.lax.slice(
            scale_inv, [0] * len(scale_shape), scale_shape
        )  # slice out the padding

        data = data.reshape(
            *data_shape[: flatten_axis - 1],
            scale_shape[flatten_axis - 1],
            int(data_shape[flatten_axis - 1] / scale_shape[flatten_axis - 1]),
            *data_shape[flatten_axis:-1],
            scale_shape[-1],
            int(data_shape[-1] / scale_shape[-1]),
        )

        scale_inv = jnp.expand_dims(scale_inv, axis=(flatten_axis + 2 - 2, -1))

        # E8M0 does not have a bit for sign. So 0 - 127 represent negative numbers.
        return jnp.asarray(data * jnp.power(2, scale_inv - 127), dq_dtype).reshape(data_shape)

    @staticmethod
    def dequantize(scaled_tensor):
        """Dequantize a tensor using block scaling.
<<<<<<< HEAD
=======

        This function dequantizes a tensor that was quantized using block scaling
        by applying the inverse scaling factor to each block of data.
>>>>>>> fb95f3ad

        Args:
            scaled_tensor: The quantized tensor to dequantize

        Returns:
            The dequantized tensor in the specified data type
        """
        return BlockScaleDequantizer._dequantize_func(
            scaled_tensor.data,
            scaled_tensor.scale_inv,
            scaled_tensor.dq_dtype,
            scaled_tensor.scaling_mode,
            scaled_tensor.is_colwise,
            scaled_tensor.flatten_axis,
        )


ScalingModeToDequantizerMap = {
    ScalingMode.DELAYED_TENSOR_SCALING: TensorScaleDequantizer,
    ScalingMode.CURRENT_TENSOR_SCALING: TensorScaleDequantizer,
    ScalingMode.MXFP8_1D_SCALING: BlockScaleDequantizer,
}


@staticmethod
def _grouped_dequantize(grouped_scaled_tensor):
<<<<<<< HEAD
    data = grouped_scaled_tensor.data
    scale_inv = grouped_scaled_tensor.scale_inv
    group_sizes = grouped_scaled_tensor.group_sizes
    other_sizes = grouped_scaled_tensor.other_sizes
=======
    """Dequantize a grouped tensor.

    Args:
        grouped_scaled_tensor: The grouped scaled tensor to dequantize

    Returns:
        List of dequantized tensors for each group
    """
    data = grouped_scaled_tensor.data
    scale_inv = grouped_scaled_tensor.scale_inv
    group_sizes = grouped_scaled_tensor.group_sizes
>>>>>>> fb95f3ad
    flatten_axis = grouped_scaled_tensor.flatten_axis
    scaling_mode = grouped_scaled_tensor.scaling_mode
    original_shape = grouped_scaled_tensor.original_shape
    group_axis = grouped_scaled_tensor.group_axis

<<<<<<< HEAD
    data_ndim = 1 + len(other_sizes)

    flatten_axis = data_ndim + flatten_axis if flatten_axis < 0 else flatten_axis
=======
    flatten_axis = len(original_shape) + flatten_axis if flatten_axis < 0 else flatten_axis
>>>>>>> fb95f3ad

    output = []
    non_group_shape = tuple(
        original_shape[i] for i in range(len(original_shape)) if i != group_axis
    )
    matrix_sizes = group_sizes * math.prod(non_group_shape)

    data = jnp.split(data, jnp.cumulative_sum(matrix_sizes)[:-1])

    scale_inv_ptr = 0
    for i, data_i in enumerate(data):
<<<<<<< HEAD
        data_shape_i = (group_sizes[i], *other_sizes)
=======
        data_shape_i = (
            *original_shape[:group_axis],
            group_sizes[i],
            *original_shape[group_axis + 1 :],
        )
>>>>>>> fb95f3ad
        assert math.prod(data_shape_i) == data_i.size, (
            f"math.prod({data_shape_i}) = {math.prod(data_shape_i)} which is not equal to"
            f" {data_i.size}"
        )
        scale_shape_i = scaling_mode.get_scale_shape(
            data_shape_i,
            grouped_scaled_tensor.is_colwise,
            is_padded=True,
            flatten_axis=flatten_axis,
        )
        scale_shape_i_size = math.prod(scale_shape_i)
        scale_inv_i = scale_inv[scale_inv_ptr : scale_inv_ptr + scale_shape_i_size]
        dequantizer_type = ScalingModeToDequantizerMap.get(grouped_scaled_tensor.scaling_mode)
        out_i = dequantizer_type._dequantize_func(
            data_i.reshape(data_shape_i),
            scale_inv_i.reshape(scale_shape_i),
            grouped_scaled_tensor.dq_dtype,
            scaling_mode=grouped_scaled_tensor.scaling_mode,
            is_colwise=grouped_scaled_tensor.is_colwise,
            flatten_axis=grouped_scaled_tensor.flatten_axis,
        )
        output.append(out_i)
        scale_inv_ptr += scale_shape_i_size

    return output


Dequantizer.grouped_dequantize = _grouped_dequantize<|MERGE_RESOLUTION|>--- conflicted
+++ resolved
@@ -18,8 +18,6 @@
 
 __all__ = ["ScalingModeToDequantizerMap"]
 
-<<<<<<< HEAD
-=======
 
 @dataclass
 class Dequantizer(ABC):
@@ -36,33 +34,11 @@
     @abstractmethod
     def dequantize(scaled_tensor):
         """Dequantizing given tensor to higher precision."""
->>>>>>> fb95f3ad
-
-@dataclass
-class Dequantizer(ABC):
-    """
-    Base Dequantizer Class
-    """
-
-<<<<<<< HEAD
-    @staticmethod
-    @abstractmethod
-    def _dequantize_func(data, scale_inv, dq_dtype, **kwargs):
-        pass
-
-    @staticmethod
-    @abstractmethod
-    def dequantize(scaled_tensor):
-        pass
 
 
 class TensorScaleDequantizer(Dequantizer):
-    """Encapsulation class for dequantization helpers.
-=======
-class TensorScaleDequantizer(Dequantizer):
     """
     TensorScaling Dequantizer Class
->>>>>>> fb95f3ad
 
     This class provides static methods for dequantizing tensors that have been
     quantized using different tensor scaling modes. It supports both delayed scaling
@@ -94,17 +70,6 @@
             scaled_tensor.data, scaled_tensor.scale_inv, scaled_tensor.dq_dtype
         )
 
-<<<<<<< HEAD
-
-class BlockScaleDequantizer(Dequantizer):
-
-    @staticmethod
-    def _dequantize_func(data, scale_inv, dq_dtype, scaling_mode, is_colwise, flatten_axis):
-
-        data = data.astype(jnp.float32)
-        scale_inv = scale_inv.view(jnp.uint8).astype(jnp.float32)
-
-=======
 
 class BlockScaleDequantizer(Dequantizer):
     """BlockScaling Dequantizer Class.
@@ -132,7 +97,6 @@
         data = data.astype(jnp.float32)
         scale_inv = scale_inv.view(jnp.uint8).astype(jnp.float32)
 
->>>>>>> fb95f3ad
         data_shape = data.shape
         flatten_axis = len(data_shape) + flatten_axis if flatten_axis < 0 else flatten_axis
         assert (
@@ -162,12 +126,6 @@
     @staticmethod
     def dequantize(scaled_tensor):
         """Dequantize a tensor using block scaling.
-<<<<<<< HEAD
-=======
-
-        This function dequantizes a tensor that was quantized using block scaling
-        by applying the inverse scaling factor to each block of data.
->>>>>>> fb95f3ad
 
         Args:
             scaled_tensor: The quantized tensor to dequantize
@@ -194,36 +152,23 @@
 
 @staticmethod
 def _grouped_dequantize(grouped_scaled_tensor):
-<<<<<<< HEAD
+    """Dequantize a grouped tensor.
+
+    Args:
+        grouped_scaled_tensor: The grouped scaled tensor to dequantize
+
+    Returns:
+        List of dequantized tensors for each group
+    """
     data = grouped_scaled_tensor.data
     scale_inv = grouped_scaled_tensor.scale_inv
     group_sizes = grouped_scaled_tensor.group_sizes
-    other_sizes = grouped_scaled_tensor.other_sizes
-=======
-    """Dequantize a grouped tensor.
-
-    Args:
-        grouped_scaled_tensor: The grouped scaled tensor to dequantize
-
-    Returns:
-        List of dequantized tensors for each group
-    """
-    data = grouped_scaled_tensor.data
-    scale_inv = grouped_scaled_tensor.scale_inv
-    group_sizes = grouped_scaled_tensor.group_sizes
->>>>>>> fb95f3ad
     flatten_axis = grouped_scaled_tensor.flatten_axis
     scaling_mode = grouped_scaled_tensor.scaling_mode
     original_shape = grouped_scaled_tensor.original_shape
     group_axis = grouped_scaled_tensor.group_axis
 
-<<<<<<< HEAD
-    data_ndim = 1 + len(other_sizes)
-
-    flatten_axis = data_ndim + flatten_axis if flatten_axis < 0 else flatten_axis
-=======
     flatten_axis = len(original_shape) + flatten_axis if flatten_axis < 0 else flatten_axis
->>>>>>> fb95f3ad
 
     output = []
     non_group_shape = tuple(
@@ -235,15 +180,11 @@
 
     scale_inv_ptr = 0
     for i, data_i in enumerate(data):
-<<<<<<< HEAD
-        data_shape_i = (group_sizes[i], *other_sizes)
-=======
         data_shape_i = (
             *original_shape[:group_axis],
             group_sizes[i],
             *original_shape[group_axis + 1 :],
         )
->>>>>>> fb95f3ad
         assert math.prod(data_shape_i) == data_i.size, (
             f"math.prod({data_shape_i}) = {math.prod(data_shape_i)} which is not equal to"
             f" {data_i.size}"
