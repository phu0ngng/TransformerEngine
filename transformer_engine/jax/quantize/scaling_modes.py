--- conflicted
+++ resolved
@@ -12,7 +12,6 @@
 from abc import ABC, abstractmethod
 from dataclasses import dataclass
 from enum import Enum
-import math
 from typing import Tuple, Dict
 from functools import reduce
 import operator
@@ -28,10 +27,7 @@
 
 
 def DIVUP(a, b):
-<<<<<<< HEAD
-=======
     "Divide a by b and then round up"
->>>>>>> fb95f3ad
     return -(a // -b)
 
 
@@ -102,22 +98,6 @@
             is_colwise: Whether to use column-wise scaling
             is_padded: Whether to use padded shapes
             flatten_axis: The axis along which the tensor could be flattened to 2D (default: -1)
-
-        Returns:
-            The shape for scale tensors
-        """
-
-    @abstractmethod
-    def get_grouped_scale_shape(
-        self, data_shape, n_groups, group_axis, is_colwise, is_padded=True, flatten_axis=-1
-    ) -> Tuple[int]:
-        """Get the shape for scale tensors in this mode.
-
-        Args:
-            data_shape: Original shape of the data tensor
-            is_colwise: Whether to use column-wise scaling
-            is_padded: Whether to use padded shapes
-            flatten_axis: Axis along which data can be flattened to 2D for quantization. Defaults to -1.
 
         Returns:
             The shape for scale tensors
@@ -544,15 +524,10 @@
 
         Args:
             data_shape: Shape of the data tensor
-<<<<<<< HEAD
-            is_padded: Whether to use padded shapes
-            flatten_axis: Axis along which data can be flattened to 2D for quantization. Defaults to -1.
-=======
             n_groups: Number of groups for grouped quantization
             group_axis: The axis along which grouping is performed
             is_padded: Whether to use padded shapes
             flatten_axis: The axis along which the tensor could be flattened to 2D (default: -1)
->>>>>>> fb95f3ad
 
         Returns:
             Tuple of (rowwise_scale_shape, colwise_scale_shape)
