# Copyright (c) 2022-2025, NVIDIA CORPORATION & AFFILIATES. All rights reserved.
#
# See LICENSE for license information.
"""
Tensor classes for TE/JAX

This module provides tensor classes for handling quantized tensors in JAX, including
both single-scale (1x) and double-scale (2x) quantization schemes. It supports
rowwise and colwise quantization modes with proper scaling and dequantization.
"""
from dataclasses import dataclass
from typing import Callable, Tuple
from abc import ABC, abstractmethod

import jax.numpy as jnp
from jax.tree_util import register_pytree_node_class

from transformer_engine_jax import QuantizeLayout

from .scaling_modes import ScalingMode
from .dequantizer import ScalingModeToDequantizerMap
from ..sharding import (
    with_sharding_constraint_by_logical_axes as original_with_sharding_constraint_by_logical_axes,
)

__all__ = [
    "ScaledTensor",
    "ScaledTensor1x",
    "ScaledTensor2x",
    "GroupedScaledTensor1x",
    "ScaledTensorFactory",
    "with_sharding_constraint_by_logical_axes",
]


@register_pytree_node_class
@dataclass
class ScaledTensor(ABC):
    """Abstract base class for scaled tensors.

    This class defines the interface for all scaled tensor implementations,
    providing methods for dequantization and accessing row/column-wise components.
    """

    @classmethod
    def tree_unflatten(cls, aux_data, children):
        """Reconstructs the tensor from its flattened representation.

        Args:
            aux_data: Auxiliary data needed for reconstruction
            children: The flattened tensor components

        Returns:
            A reconstructed tensor instance
        """
        return cls(*children, *aux_data)

    @abstractmethod
    def dequantize(self):
        """Dequantizes the tensor back to its original precision.

        Returns:
            The dequantized tensor
        """

    @abstractmethod
    def get_rowwise_tensor(self):
        """Returns the row-wise component of the tensor.

        Returns:
            The row-wise tensor component

        Raises:
            ValueError: If called on a tensor that doesn't support row-wise access
        """

    @abstractmethod
    def get_colwise_tensor(self):
        """Returns the column-wise component of the tensor.

        Returns:
            The column-wise tensor component

        Raises:
            ValueError: If called on a tensor that doesn't support column-wise access
        """

    @abstractmethod
    def apply_sharding_constraint_by_logical_axes(self, logical_axis_names: Tuple[str, ...]):
        """Applies sharding constraints to a tensor based on logical axis names.

        Args:
            logical_axis_names: Tuple of logical axis names for sharding

        Returns:
            The tensor with applied sharding constraints
        """


@register_pytree_node_class
@dataclass
class ScaledTensor1x(ScaledTensor):
    """Single-scale quantized tensor implementation.

    This class represents a tensor quantized with a single scaling factor,
    supporting both row-wise and column-wise quantization modes.

    Attributes:
        data: The quantized tensor data
        scale_inv: The inverse scaling factors
        scaling_mode: The scaling mode used for quantization
        dq_dtype: The data type for dequantized values
        _dq_func: The dequantization function
        is_colwise: Whether the tensor uses column-wise quantization
        data_layout: The data_layout specification for the tensor
        flatten_axis: The quantization axis for the tensor
    """

    data: jnp.ndarray
    scale_inv: jnp.ndarray
    scaling_mode: ScalingMode
    dq_dtype: jnp.dtype
    _dq_func: Callable
    is_colwise: bool
    data_layout: str
    flatten_axis: int

    def __post_init__(self):
        """Validates and adjusts the scale_inv shape after initialization.

        Ensures the scale_inv shape matches the expected shape based on the scaling mode
        and quantization direction. Pads the scale_inv if necessary.
        """
        flatten_axis = (
            len(self.data.shape) + self.flatten_axis if self.flatten_axis < 0 else self.flatten_axis
        )
        assert (
            0 < flatten_axis < len(self.data.shape)
        ), f"flatten_axis {flatten_axis} is out of bounds for shape {self.data.shape}"

        if self.data_layout == "T":
            flatten_axis = self.data.ndim - flatten_axis
        self.flatten_axis = flatten_axis

        expected_scale_shape = self.scaling_mode.get_scale_shape(
            self.data.shape, self.is_colwise, is_padded=True, flatten_axis=flatten_axis
        )
        expected_unpadded_scale_shape = self.scaling_mode.get_scale_shape(
            self.data.shape, self.is_colwise, is_padded=False, flatten_axis=flatten_axis
        )
        if self.scale_inv.shape != expected_scale_shape:
            assert self.scale_inv.shape == expected_unpadded_scale_shape, (
                f"Unexpected scale_inv shape! \nExpect {expected_scale_shape} for padded"
                f" scale_inv or {expected_unpadded_scale_shape} for unpadded scale_inv, got"
                f" {self.scale_inv.shape}"
            )
            pad_width = tuple(
                (0, a - b) for a, b in zip(expected_scale_shape, expected_unpadded_scale_shape)
            )
            # This actually pad scale_inv with nan, should we pad it with 127 directly instead?
            self.scale_inv = jnp.pad(
                self.scale_inv, pad_width=pad_width, mode="constant", constant_values=0
            )

    def tree_flatten(self):
        """Flattens the tensor for JAX tree operations.

        Returns:
            A tuple containing (children, aux_data) for tree operations
        """
        children = (self.data, self.scale_inv)
        aux_data = (
            self.scaling_mode,
            self.dq_dtype,
            self._dq_func,
            self.is_colwise,
            self.data_layout,
            self.flatten_axis,
        )
        return (children, aux_data)

    def dequantize(self):
        """Dequantizes the tensor using the stored dequantization function.

        Returns:
            The dequantized tensor
        """
        return self._dq_func(self)

    def get_rowwise_tensor(self):
        """Returns the tensor if it's row-wise quantized.

        Returns:
            The row-wise tensor

        Raises:
            ValueError: If called on a column-wise quantized tensor
        """
        if not self.is_colwise:
            return self

        raise ValueError("Calling get_rowwise_tensor() from a colwise ScaledTensor1x!")

    def get_colwise_tensor(self):
        """Returns the tensor if it's column-wise quantized.

        Returns:
            The column-wise tensor

        Raises:
            ValueError: If called on a row-wise quantized tensor
        """
        if self.is_colwise:
            return self

        raise ValueError("Calling get_colwise_tensor() from a rowwise ScaledTensor1x!")

    def apply_sharding_constraint_by_logical_axes(self, logical_axis_names: Tuple[str, ...]):
        """Applies sharding constraints to a tensor based on logical axis names.

        Args:
            logical_axis_names: Tuple of logical axis names for sharding

        Returns:
            The tensor with applied sharding constraints
        """
        if not logical_axis_names:
            return self

        # axis_names were given for N layout, so needs to be transpose for T layout
        if self.data_layout == "T":
            assert self.flatten_axis > 0
            axis_names = (*logical_axis_names[flatten_axis:], *logical_axis_names[:flatten_axis])
        else:
            axis_names = logical_axis_names

        data = with_sharding_constraint_by_logical_axes(self.data, axis_names)

        if self.scaling_mode == ScalingMode.MXFP8_1D_SCALING:
            # TODO(Phuong): Handle padding !?
            scale_inv = with_sharding_constraint_by_logical_axes(self.scale_inv, axis_names)
        else:
            scale_inv = self.scale_inv

        return ScaledTensor1x(
            data=data,
            scale_inv=scale_inv,
            scaling_mode=self.scaling_mode,
            dq_dtype=self.dq_dtype,
            _dq_func=self._dq_func,
            is_colwise=self.is_colwise,
            data_layout=self.data_layout,
            flatten_axis=self.flatten_axis,
        )


@register_pytree_node_class
@dataclass
class GroupedScaledTensor1x(ScaledTensor1x):
    """Quantizer for grouped of array"""

<<<<<<< HEAD
    group_sizes: jnp.ndarray
    original_shape: Tuple
    group_axis: int

    def __init__(
        self,
        data,
        scale_inv,
        group_sizes,
        scaling_mode,
        dq_dtype,
        _dq_func,
        is_colwise,
        data_layout,
        flatten_axis,
        original_shape,
        group_axis=0,
    ):
        self.group_sizes = group_sizes
        self.original_shape = original_shape
        self.group_axis = group_axis
        super().__init__(
            data, scale_inv, scaling_mode, dq_dtype, _dq_func, is_colwise, data_layout, flatten_axis
        )
=======
    data: jnp.ndarray  # 1d flattened
    scale_inv: jnp.ndarray  # 1d flattened
    group_sizes: jnp.ndarray
    other_sizes: Tuple
    scaling_mode: ScalingMode
    dq_dtype: jnp.dtype
    _dq_func: Callable
    is_colwise: bool
    data_layout: str
    flatten_axis: int
>>>>>>> 3d247590

    def __post_init__(self):
        assert self.scale_inv.ndim == 1, "Only support flattened scale_inv"
        assert self.data.ndim == 1, "Only support flattened data"

<<<<<<< HEAD
        data_ndim = len(self.original_shape)
=======
        data_ndim = 1 + len(self.other_sizes)
>>>>>>> 3d247590
        flatten_axis = data_ndim + self.flatten_axis if self.flatten_axis < 0 else self.flatten_axis
        assert (
            0 < flatten_axis < data_ndim
        ), f"flatten_axis {flatten_axis} is out of bounds for data.ndim = {data_ndim}"

        group_axis = (
            len(self.original_shape) + self.group_axis if self.group_axis < 0 else self.group_axis
        )
        assert (
            0 <= group_axis < data_ndim
        ), f"group_axis {group_axis} is out of bounds for shape {self.original_shape}"

<<<<<<< HEAD
        # Only need to correct the group_axis for the lhs input case
        if self.data_layout == "T" and self.group_sizes.size != self.original_shape[group_axis]:
            self.group_axis = self.flatten_axis

        # TODO(Phuong): add a scale shape check without dynamic shapes
        # expected_scale_shape = self.scaling_mode.get_grouped_scale_shape_from_flattened_data_shape(
        #     self.data.shape,
        #     self.group_sizes,
        #     self.original_shape,
        #     self.group_axis,
        #     self.is_colwise,
        #     is_padded=True,
        #     flatten_axis=flatten_axis,
        # )
        #
        # assert self.scale_inv.shape == expected_scale_shape, (
        #     f"Unexpected scale_inv shape! \nExpect {expected_scale_shape} for padded"
        #     f" scale_inv, got {self.scale_inv.shape}"
        # )
=======
        if self.data_layout == "T":
            self.original_shape = (
                *self.original_shape[flatten_axis:],
                *self.original_shape[:flatten_axis],
            )
            flatten_axis = len(self.original_shape) - flatten_axis
            self.group_axis = flatten_axis

        self.flatten_axis = flatten_axis
        expected_scale_shape = self.scaling_mode.get_grouped_scale_shape(
            self.original_shape,
            self.group_sizes.size,
            self.group_axis,
            self.is_colwise,
            is_padded=True,
            flatten_axis=flatten_axis,
        )

        assert self.scale_inv.shape == expected_scale_shape, (
            f"Unexpected scale_inv shape! \nExpect {expected_scale_shape} for padded"
            f" scale_inv, got {self.scale_inv.shape}"
        )
>>>>>>> 3d247590

    def tree_flatten(self):
        """Flattens the tensor for JAX tree operations.

        Returns:
            A tuple containing (children, aux_data) for tree operations
        """
        children = (self.data, self.scale_inv, self.group_sizes)
        aux_data = (
<<<<<<< HEAD
=======
            self.other_sizes,
>>>>>>> 3d247590
            self.scaling_mode,
            self.dq_dtype,
            self._dq_func,
            self.is_colwise,
            self.data_layout,
            self.flatten_axis,
<<<<<<< HEAD
            self.original_shape,
            self.group_axis,
=======
>>>>>>> 3d247590
        )
        return (children, aux_data)

    def apply_sharding_constraint_by_logical_axes(self, logical_axis_names: Tuple[str, ...]):
        raise NotImplementedError


@register_pytree_node_class
@dataclass
class ScaledTensor2x(ScaledTensor):
    """Double-scale quantized tensor implementation.

    This class represents a tensor quantized with both row-wise and column-wise scaling factors.

    Attributes:
        rowwise_tensor: The row-wise quantized component
        colwise_tensor: The column-wise quantized component
    """

    rowwise_tensor: ScaledTensor1x
    colwise_tensor: ScaledTensor1x

    def tree_flatten(self):
        """Flattens the tensor for JAX tree operations.

        Returns:
            A tuple containing (children, aux_data) for tree operations
        """
        children = (self.rowwise_tensor, self.colwise_tensor)
        aux_data = ()
        return (children, aux_data)

    def dequantize(self):
        """Dequantizes the tensor using the row-wise component's dequantization.

        Returns:
            The dequantized tensor
        """
        return self.rowwise_tensor.dequantize()

    def get_rowwise_tensor(self):
        """Returns the row-wise quantized component.

        Returns:
            The row-wise tensor component
        """
        return self.rowwise_tensor

    def get_colwise_tensor(self):
        """Returns the column-wise quantized component.

        Returns:
            The column-wise tensor component
        """
        return self.colwise_tensor

    def apply_sharding_constraint_by_logical_axes(self, logical_axis_names: Tuple[str, ...]):
        """Applies sharding constraints to a tensor based on logical axis names.

        Args:
            logical_axis_names: Tuple of logical axis names for sharding

        Returns:
            The tensor with applied sharding constraints
        """
        if not logical_axis_names:
            return self

        rowwise_tensor = self.rowwise_tensor.apply_sharding_constraint_by_logical_axes(
            logical_axis_names
        )
        colwise_tensor = self.colwise_tensor.apply_sharding_constraint_by_logical_axes(
            logical_axis_names
        )

        return ScaledTensor2x(rowwise_tensor, colwise_tensor)


@dataclass
class ScaledTensorFactory:
    """Factory class for creating scaled tensor instances.

    Provides static methods to create both single-scale (1x) and double-scale (2x)
    quantized tensors with various configurations.
    """

    @staticmethod
    def create_1x(
        data,
        scale_inv,
        scaling_mode,
        dq_dtype=jnp.bfloat16,
        is_colwise=False,
        data_layout="N",
        flatten_axis=-1,
        group_sizes=None,
<<<<<<< HEAD
        original_shape=None,
        group_axis=0,
=======
        other_sizes=None,
>>>>>>> 3d247590
    ):
        """Creates a single-scale quantized tensor.

        Args:
            data: The quantized tensor data
            scale_inv: The inverse scaling factors
            group_sizes
            scaling_mode: The scaling mode for quantization
            dq_dtype: The data type for dequantized values (default: bfloat16)
            is_colwise: Whether to use column-wise quantization (default: False)
            data_layout: The data_layout specification (default: "N")
            flatten_axis: The quantization axis for the tensor
<<<<<<< HEAD
            original_shape
=======
            other_sizes
>>>>>>> 3d247590

        Returns:
            A ScaledTensor1x instance
        """
        dequantizer = ScalingModeToDequantizerMap.get(scaling_mode)
        if group_sizes is not None:
<<<<<<< HEAD
            assert (
                original_shape is not None
            ), "original_shape is not given for GroupedScaledTensor1x"
            return GroupedScaledTensor1x(
                data=data,
                scale_inv=scale_inv,
=======
            assert other_sizes is not None, "other_sizes is not given for GroupedScaledTensor1x"
            return GroupedScaledTensor1x(
                data=data,
                scale_inv=scale_inv,
                group_sizes=group_sizes,
                other_sizes=other_sizes,
>>>>>>> 3d247590
                scaling_mode=scaling_mode,
                dq_dtype=dq_dtype,
                _dq_func=dequantizer.grouped_dequantize,
                is_colwise=is_colwise,
                data_layout=data_layout,
                flatten_axis=flatten_axis,
<<<<<<< HEAD
                group_sizes=group_sizes,
                original_shape=original_shape,
                group_axis=group_axis,
=======
>>>>>>> 3d247590
            )

        return ScaledTensor1x(
            data,
            scale_inv,
            scaling_mode,
            dq_dtype,
            dequantizer.dequantize,
            is_colwise,
            data_layout,
            flatten_axis,
        )

    @staticmethod
    def create_2x(
        data,
        scale_inv,
        colwise_data,
        colwise_scale_inv,
        scaling_mode,
        dq_dtype=jnp.bfloat16,
        data_layout="NN",
        flatten_axis=-1,
        group_sizes=None,
<<<<<<< HEAD
        original_shape=None,
        group_axis=0,
=======
        other_sizes=None,
>>>>>>> 3d247590
    ):
        """Creates a double-scale quantized tensor.

        Args:
            data: The row-wise quantized data
            scale_inv: The row-wise inverse scaling factors
            colwise_data: The column-wise quantized data
            colwise_scale_inv: The column-wise inverse scaling factors
            scaling_mode: The scaling mode for quantization
            dq_dtype: The data type for dequantized values (default: bfloat16)
            data_layout: The data_layout specification (default: "NN")
            flatten_axis: The quantization axis for the tensor
            group_sizes
<<<<<<< HEAD
            original_shape
=======
            other_sizes
>>>>>>> 3d247590

        Returns:
            A ScaledTensor2x instance
        """
        assert len(data_layout) == 2, f"Expect 2 layouts, got {data_layout}"
        rowwise_tensor = ScaledTensorFactory.create_1x(
            data,
            scale_inv,
            scaling_mode,
            dq_dtype,
            is_colwise=False,
            data_layout=data_layout[0],
            flatten_axis=flatten_axis,
            group_sizes=group_sizes,
<<<<<<< HEAD
            original_shape=original_shape,
            group_axis=group_axis,
=======
            other_sizes=other_sizes,
>>>>>>> 3d247590
        )
        colwise_tensor = ScaledTensorFactory.create_1x(
            colwise_data,
            colwise_scale_inv,
            scaling_mode,
            dq_dtype,
            is_colwise=True,
            data_layout=data_layout[1],
            flatten_axis=flatten_axis,
            group_sizes=group_sizes,
<<<<<<< HEAD
            original_shape=original_shape,
            group_axis=group_axis,
=======
            other_sizes=other_sizes,
>>>>>>> 3d247590
        )
        return ScaledTensor2x(rowwise_tensor, colwise_tensor)

    @staticmethod
    def create(
        data: jnp.ndarray,
        scale_inv: jnp.ndarray,
        colwise_data: jnp.ndarray,
        colwise_scale_inv: jnp.ndarray,
        scaling_mode: ScalingMode,
        dq_dtype: jnp.dtype = jnp.bfloat16,
        data_layout: str = "NN",
        q_layout: QuantizeLayout = QuantizeLayout.ROWWISE,
        flatten_axis: int = -1,
        group_sizes: jnp.ndarray = None,
<<<<<<< HEAD
        original_shape: Tuple[int] = None,
        group_axis: int = 0,
=======
        other_sizes: Tuple[int] = None,
>>>>>>> 3d247590
    ):
        """Creates a scaled tensor based on the quantization axis.

        Args:
            data: The quantized tensor data
            scale_inv: The inverse scaling factors
            colwise_data: The column-wise quantized data
            colwise_scale_inv: The column-wise inverse scaling factors
            scaling_mode: The scaling mode for quantization
            dq_dtype: The data type for dequantized values (default: bfloat16)
            data_layout: The data_layout specification (default: "NN")
            q_layout: The quantization axis (default: ROWWISE)

        Returns:
            Either a ScaledTensor1x or ScaledTensor2x instance depending on q_layout
        """
        if q_layout == QuantizeLayout.ROWWISE_COLWISE:
            return ScaledTensorFactory.create_2x(
                data,
                scale_inv,
                colwise_data,
                colwise_scale_inv,
                scaling_mode,
                dq_dtype,
                data_layout=data_layout,
                flatten_axis=flatten_axis,
                group_sizes=group_sizes,
<<<<<<< HEAD
                original_shape=original_shape,
                group_axis=group_axis,
=======
                other_sizes=other_sizes,
>>>>>>> 3d247590
            )

        is_colwise = q_layout == QuantizeLayout.COLWISE
        if is_colwise:
            return ScaledTensorFactory.create_1x(
                colwise_data,
                colwise_scale_inv,
                scaling_mode,
                dq_dtype,
                is_colwise=is_colwise,
                data_layout=data_layout[0],
                flatten_axis=flatten_axis,
                group_sizes=group_sizes,
                original_shape=original_shape,
                group_axis=group_axis,
            )

        return ScaledTensorFactory.create_1x(
            data,
            scale_inv,
            scaling_mode,
            dq_dtype,
            is_colwise=is_colwise,
            data_layout=data_layout[0],
            flatten_axis=flatten_axis,
            group_sizes=group_sizes,
<<<<<<< HEAD
            original_shape=original_shape,
            group_axis=group_axis,
=======
            other_sizes=other_sizes,
>>>>>>> 3d247590
        )


def with_sharding_constraint_by_logical_axes(x, logical_axis_names: Tuple[str, ...]):
    """Applies sharding constraints to a tensor based on logical axis names.

    Args:
        x: The tensor to apply sharding constraints to
        logical_axis_names: Tuple of logical axis names for sharding

    Returns:
        The tensor with applied sharding constraints
    """
    if isinstance(x, GroupedScaledTensor1x):
        raise NotImplementedError

    if isinstance(x, ScaledTensor):
        return x.apply_sharding_constraint_by_logical_axes(logical_axis_names)

    return original_with_sharding_constraint_by_logical_axes(x, logical_axis_names)<|MERGE_RESOLUTION|>--- conflicted
+++ resolved
@@ -259,7 +259,6 @@
 class GroupedScaledTensor1x(ScaledTensor1x):
     """Quantizer for grouped of array"""
 
-<<<<<<< HEAD
     group_sizes: jnp.ndarray
     original_shape: Tuple
     group_axis: int
@@ -284,28 +283,12 @@
         super().__init__(
             data, scale_inv, scaling_mode, dq_dtype, _dq_func, is_colwise, data_layout, flatten_axis
         )
-=======
-    data: jnp.ndarray  # 1d flattened
-    scale_inv: jnp.ndarray  # 1d flattened
-    group_sizes: jnp.ndarray
-    other_sizes: Tuple
-    scaling_mode: ScalingMode
-    dq_dtype: jnp.dtype
-    _dq_func: Callable
-    is_colwise: bool
-    data_layout: str
-    flatten_axis: int
->>>>>>> 3d247590
 
     def __post_init__(self):
         assert self.scale_inv.ndim == 1, "Only support flattened scale_inv"
         assert self.data.ndim == 1, "Only support flattened data"
 
-<<<<<<< HEAD
         data_ndim = len(self.original_shape)
-=======
-        data_ndim = 1 + len(self.other_sizes)
->>>>>>> 3d247590
         flatten_axis = data_ndim + self.flatten_axis if self.flatten_axis < 0 else self.flatten_axis
         assert (
             0 < flatten_axis < data_ndim
@@ -318,27 +301,6 @@
             0 <= group_axis < data_ndim
         ), f"group_axis {group_axis} is out of bounds for shape {self.original_shape}"
 
-<<<<<<< HEAD
-        # Only need to correct the group_axis for the lhs input case
-        if self.data_layout == "T" and self.group_sizes.size != self.original_shape[group_axis]:
-            self.group_axis = self.flatten_axis
-
-        # TODO(Phuong): add a scale shape check without dynamic shapes
-        # expected_scale_shape = self.scaling_mode.get_grouped_scale_shape_from_flattened_data_shape(
-        #     self.data.shape,
-        #     self.group_sizes,
-        #     self.original_shape,
-        #     self.group_axis,
-        #     self.is_colwise,
-        #     is_padded=True,
-        #     flatten_axis=flatten_axis,
-        # )
-        #
-        # assert self.scale_inv.shape == expected_scale_shape, (
-        #     f"Unexpected scale_inv shape! \nExpect {expected_scale_shape} for padded"
-        #     f" scale_inv, got {self.scale_inv.shape}"
-        # )
-=======
         if self.data_layout == "T":
             self.original_shape = (
                 *self.original_shape[flatten_axis:],
@@ -361,7 +323,6 @@
             f"Unexpected scale_inv shape! \nExpect {expected_scale_shape} for padded"
             f" scale_inv, got {self.scale_inv.shape}"
         )
->>>>>>> 3d247590
 
     def tree_flatten(self):
         """Flattens the tensor for JAX tree operations.
@@ -371,21 +332,14 @@
         """
         children = (self.data, self.scale_inv, self.group_sizes)
         aux_data = (
-<<<<<<< HEAD
-=======
-            self.other_sizes,
->>>>>>> 3d247590
             self.scaling_mode,
             self.dq_dtype,
             self._dq_func,
             self.is_colwise,
             self.data_layout,
             self.flatten_axis,
-<<<<<<< HEAD
             self.original_shape,
             self.group_axis,
-=======
->>>>>>> 3d247590
         )
         return (children, aux_data)
 
@@ -482,12 +436,8 @@
         data_layout="N",
         flatten_axis=-1,
         group_sizes=None,
-<<<<<<< HEAD
         original_shape=None,
         group_axis=0,
-=======
-        other_sizes=None,
->>>>>>> 3d247590
     ):
         """Creates a single-scale quantized tensor.
 
@@ -500,44 +450,28 @@
             is_colwise: Whether to use column-wise quantization (default: False)
             data_layout: The data_layout specification (default: "N")
             flatten_axis: The quantization axis for the tensor
-<<<<<<< HEAD
             original_shape
-=======
-            other_sizes
->>>>>>> 3d247590
 
         Returns:
             A ScaledTensor1x instance
         """
         dequantizer = ScalingModeToDequantizerMap.get(scaling_mode)
         if group_sizes is not None:
-<<<<<<< HEAD
             assert (
                 original_shape is not None
             ), "original_shape is not given for GroupedScaledTensor1x"
             return GroupedScaledTensor1x(
                 data=data,
                 scale_inv=scale_inv,
-=======
-            assert other_sizes is not None, "other_sizes is not given for GroupedScaledTensor1x"
-            return GroupedScaledTensor1x(
-                data=data,
-                scale_inv=scale_inv,
-                group_sizes=group_sizes,
-                other_sizes=other_sizes,
->>>>>>> 3d247590
                 scaling_mode=scaling_mode,
                 dq_dtype=dq_dtype,
                 _dq_func=dequantizer.grouped_dequantize,
                 is_colwise=is_colwise,
                 data_layout=data_layout,
                 flatten_axis=flatten_axis,
-<<<<<<< HEAD
                 group_sizes=group_sizes,
                 original_shape=original_shape,
                 group_axis=group_axis,
-=======
->>>>>>> 3d247590
             )
 
         return ScaledTensor1x(
@@ -562,12 +496,8 @@
         data_layout="NN",
         flatten_axis=-1,
         group_sizes=None,
-<<<<<<< HEAD
         original_shape=None,
         group_axis=0,
-=======
-        other_sizes=None,
->>>>>>> 3d247590
     ):
         """Creates a double-scale quantized tensor.
 
@@ -581,11 +511,7 @@
             data_layout: The data_layout specification (default: "NN")
             flatten_axis: The quantization axis for the tensor
             group_sizes
-<<<<<<< HEAD
             original_shape
-=======
-            other_sizes
->>>>>>> 3d247590
 
         Returns:
             A ScaledTensor2x instance
@@ -600,12 +526,8 @@
             data_layout=data_layout[0],
             flatten_axis=flatten_axis,
             group_sizes=group_sizes,
-<<<<<<< HEAD
             original_shape=original_shape,
             group_axis=group_axis,
-=======
-            other_sizes=other_sizes,
->>>>>>> 3d247590
         )
         colwise_tensor = ScaledTensorFactory.create_1x(
             colwise_data,
@@ -616,12 +538,8 @@
             data_layout=data_layout[1],
             flatten_axis=flatten_axis,
             group_sizes=group_sizes,
-<<<<<<< HEAD
             original_shape=original_shape,
             group_axis=group_axis,
-=======
-            other_sizes=other_sizes,
->>>>>>> 3d247590
         )
         return ScaledTensor2x(rowwise_tensor, colwise_tensor)
 
@@ -637,12 +555,8 @@
         q_layout: QuantizeLayout = QuantizeLayout.ROWWISE,
         flatten_axis: int = -1,
         group_sizes: jnp.ndarray = None,
-<<<<<<< HEAD
         original_shape: Tuple[int] = None,
         group_axis: int = 0,
-=======
-        other_sizes: Tuple[int] = None,
->>>>>>> 3d247590
     ):
         """Creates a scaled tensor based on the quantization axis.
 
@@ -670,12 +584,8 @@
                 data_layout=data_layout,
                 flatten_axis=flatten_axis,
                 group_sizes=group_sizes,
-<<<<<<< HEAD
                 original_shape=original_shape,
                 group_axis=group_axis,
-=======
-                other_sizes=other_sizes,
->>>>>>> 3d247590
             )
 
         is_colwise = q_layout == QuantizeLayout.COLWISE
@@ -702,12 +612,8 @@
             data_layout=data_layout[0],
             flatten_axis=flatten_axis,
             group_sizes=group_sizes,
-<<<<<<< HEAD
             original_shape=original_shape,
             group_axis=group_axis,
-=======
-            other_sizes=other_sizes,
->>>>>>> 3d247590
         )
 
 
