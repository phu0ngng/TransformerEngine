# Copyright (c) 2022-2025, NVIDIA CORPORATION & AFFILIATES. All rights reserved.
#
# See LICENSE for license information.
"""
Tensor classes for TE/JAX

This module provides tensor classes for handling quantized tensors in JAX, including
both single-scale (1x) and double-scale (2x) quantization schemes. It supports
rowwise and colwise quantization modes with proper scaling and dequantization.
"""
from dataclasses import dataclass
from typing import Callable, Tuple
from abc import ABC, abstractmethod

import jax.numpy as jnp
from jax.tree_util import register_pytree_node_class

from transformer_engine_jax import QuantizeLayout

from .scaling_modes import ScalingMode
from .dequantizer import ScalingModeToDequantizerMap
from ..sharding import (
    with_sharding_constraint_by_logical_axes as original_with_sharding_constraint_by_logical_axes,
)

__all__ = [
    "ScaledTensor",
    "ScaledTensor1x",
    "ScaledTensor2x",
    "GroupedScaledTensor1x",
    "ScaledTensorFactory",
    "with_sharding_constraint_by_logical_axes",
]


@register_pytree_node_class
@dataclass
class ScaledTensor(ABC):
    """Abstract base class for scaled tensors.

    This class defines the interface for all scaled tensor implementations,
    providing methods for dequantization and accessing row/column-wise components.
    """

    @classmethod
    def tree_unflatten(cls, aux_data, children):
        """Reconstructs the tensor from its flattened representation.

        Args:
            aux_data: Auxiliary data needed for reconstruction
            children: The flattened tensor components

        Returns:
            A reconstructed tensor instance
        """
        return cls(*children, *aux_data)

    @abstractmethod
    def dequantize(self):
        """Dequantizes the tensor back to its original precision.

        Returns:
            The dequantized tensor
        """

    @abstractmethod
    def get_rowwise_tensor(self):
        """Returns the row-wise component of the tensor.

        Returns:
            The row-wise tensor component

        Raises:
            ValueError: If called on a tensor that doesn't support row-wise access
        """

    @abstractmethod
    def get_colwise_tensor(self):
        """Returns the column-wise component of the tensor.

        Returns:
            The column-wise tensor component

        Raises:
            ValueError: If called on a tensor that doesn't support column-wise access
        """

    @abstractmethod
    def apply_sharding_constraint_by_logical_axes(self, logical_axis_names: Tuple[str, ...]):
        """Applies sharding constraints to a tensor based on logical axis names.

        Args:
            logical_axis_names: Tuple of logical axis names for sharding

        Returns:
            The tensor with applied sharding constraints
        """


@register_pytree_node_class
@dataclass
class ScaledTensor1x(ScaledTensor):
    """Single-scale quantized tensor implementation.

    This class represents a tensor quantized with a single scaling factor,
    supporting both row-wise and column-wise quantization modes.

    Attributes:
        data: The quantized tensor data
        scale_inv: The inverse scaling factors
        scaling_mode: The scaling mode used for quantization
        dq_dtype: The data type for dequantized values
        _dq_func: The dequantization function
        is_colwise: Whether the tensor uses column-wise quantization
        data_layout: The data_layout specification for the tensor
        flatten_axis: The quantization axis for the tensor
    """

    data: jnp.ndarray
    scale_inv: jnp.ndarray
    scaling_mode: ScalingMode
    dq_dtype: jnp.dtype
    _dq_func: Callable
    is_colwise: bool
    data_layout: str
    flatten_axis: int

    def __post_init__(self):
        """Validates and adjusts the scale_inv shape after initialization.

        Ensures the scale_inv shape matches the expected shape based on the scaling mode
        and quantization direction. Pads the scale_inv if necessary.
        """
        flatten_axis = (
            len(self.data.shape) + self.flatten_axis if self.flatten_axis < 0 else self.flatten_axis
        )
        assert (
            0 < flatten_axis < len(self.data.shape)
        ), f"flatten_axis {flatten_axis} is out of bounds for shape {self.data.shape}"

        if self.data_layout == "T":
            flatten_axis = self.data.ndim - flatten_axis
        self.flatten_axis = flatten_axis

        expected_scale_shape = self.scaling_mode.get_scale_shape(
            self.data.shape, self.is_colwise, is_padded=True, flatten_axis=flatten_axis
        )
        expected_unpadded_scale_shape = self.scaling_mode.get_scale_shape(
            self.data.shape, self.is_colwise, is_padded=False, flatten_axis=flatten_axis
        )
        if self.scale_inv.shape != expected_scale_shape:
            assert self.scale_inv.shape == expected_unpadded_scale_shape, (
                f"Unexpected scale_inv shape! \nExpect {expected_scale_shape} for padded"
                f" scale_inv or {expected_unpadded_scale_shape} for unpadded scale_inv, got"
                f" {self.scale_inv.shape}"
            )
            pad_width = tuple(
                (0, a - b) for a, b in zip(expected_scale_shape, expected_unpadded_scale_shape)
            )
            # This actually pad scale_inv with nan, should we pad it with 127 directly instead?
            self.scale_inv = jnp.pad(
                self.scale_inv, pad_width=pad_width, mode="constant", constant_values=0
            )

    def tree_flatten(self):
        """Flattens the tensor for JAX tree operations.

        Returns:
            A tuple containing (children, aux_data) for tree operations
        """
        children = (self.data, self.scale_inv)
        aux_data = (
            self.scaling_mode,
            self.dq_dtype,
            self._dq_func,
            self.is_colwise,
            self.data_layout,
            self.flatten_axis,
        )
        return (children, aux_data)

    def dequantize(self):
        """Dequantizes the tensor using the stored dequantization function.

        Returns:
            The dequantized tensor
        """
        return self._dq_func(self)

    def get_rowwise_tensor(self):
        """Returns the tensor if it's row-wise quantized.

        Returns:
            The row-wise tensor

        Raises:
            ValueError: If called on a column-wise quantized tensor
        """
        if not self.is_colwise:
            return self

        raise ValueError("Calling get_rowwise_tensor() from a colwise ScaledTensor1x!")

    def get_colwise_tensor(self):
        """Returns the tensor if it's column-wise quantized.

        Returns:
            The column-wise tensor

        Raises:
            ValueError: If called on a row-wise quantized tensor
        """
        if self.is_colwise:
            return self

        raise ValueError("Calling get_colwise_tensor() from a rowwise ScaledTensor1x!")

    def apply_sharding_constraint_by_logical_axes(self, logical_axis_names: Tuple[str, ...]):
        """Applies sharding constraints to a tensor based on logical axis names.

        Args:
            logical_axis_names: Tuple of logical axis names for sharding

        Returns:
            The tensor with applied sharding constraints
        """
        if not logical_axis_names:
            return self

        # axis_names were given for N layout, so needs to be transpose for T layout
        if self.data_layout == "T":
            assert self.flatten_axis > 0
<<<<<<< HEAD
            axis_names = (*logical_axis_names[flatten_axis:], *logical_axis_names[:flatten_axis])
=======
            axis_names = (
                *logical_axis_names[self.flatten_axis :],
                *logical_axis_names[: self.flatten_axis],
            )
>>>>>>> fb95f3ad
        else:
            axis_names = logical_axis_names

        data = with_sharding_constraint_by_logical_axes(self.data, axis_names)

        if self.scaling_mode == ScalingMode.MXFP8_1D_SCALING:
            # TODO(Phuong): Handle padding !?
            scale_inv = with_sharding_constraint_by_logical_axes(self.scale_inv, axis_names)
        else:
            scale_inv = self.scale_inv

        return ScaledTensor1x(
            data=data,
            scale_inv=scale_inv,
            scaling_mode=self.scaling_mode,
            dq_dtype=self.dq_dtype,
            _dq_func=self._dq_func,
            is_colwise=self.is_colwise,
            data_layout=self.data_layout,
            flatten_axis=self.flatten_axis,
        )


@register_pytree_node_class
@dataclass
class GroupedScaledTensor1x(ScaledTensor1x):
<<<<<<< HEAD
    """Quantizer for grouped of array"""
=======
    """Grouped Quantizer for an array.

    This class extends ScaledTensor1x to support quantization of an array in grouped manner,
    where elements are grouped along a specified axis.

    Attributes:
        group_sizes: Array containing the size of each group
        original_shape: The original shape of the tensor before grouping
        group_axis: The axis along which grouping is performed (default: 0)
    """
>>>>>>> fb95f3ad

    group_sizes: jnp.ndarray
    original_shape: Tuple
    group_axis: int

    def __init__(
        self,
        data,
        scale_inv,
        group_sizes,
        scaling_mode,
        dq_dtype,
        _dq_func,
        is_colwise,
        data_layout,
        flatten_axis,
        original_shape,
        group_axis=0,
    ):
        self.group_sizes = group_sizes
        self.original_shape = original_shape
        self.group_axis = group_axis
        super().__init__(
            data, scale_inv, scaling_mode, dq_dtype, _dq_func, is_colwise, data_layout, flatten_axis
        )

    def __post_init__(self):
        assert self.scale_inv.ndim == 1, "Only support flattened scale_inv"
        assert self.data.ndim == 1, "Only support flattened data"

        data_ndim = len(self.original_shape)
        flatten_axis = data_ndim + self.flatten_axis if self.flatten_axis < 0 else self.flatten_axis
        assert (
            0 < flatten_axis < data_ndim
        ), f"flatten_axis {flatten_axis} is out of bounds for data.ndim = {data_ndim}"

        group_axis = (
            len(self.original_shape) + self.group_axis if self.group_axis < 0 else self.group_axis
        )
        assert (
            0 <= group_axis < data_ndim
        ), f"group_axis {group_axis} is out of bounds for shape {self.original_shape}"

        if self.data_layout == "T":
<<<<<<< HEAD
            self.original_shape = (
                *self.original_shape[flatten_axis:],
                *self.original_shape[:flatten_axis],
            )
            flatten_axis = len(self.original_shape) - flatten_axis
            self.group_axis = flatten_axis
=======
            if self.original_shape[0] == self.group_sizes.size:
                self.original_shape = (
                    self.original_shape[0],
                    *self.original_shape[flatten_axis:],
                    *self.original_shape[1:flatten_axis],
                )
                flatten_axis = len(self.original_shape) - flatten_axis + 1
            else:
                self.original_shape = (
                    *self.original_shape[flatten_axis:],
                    *self.original_shape[:flatten_axis],
                )
                self.group_axis = flatten_axis
                flatten_axis = len(self.original_shape) - flatten_axis
>>>>>>> fb95f3ad

        self.flatten_axis = flatten_axis
        expected_scale_shape = self.scaling_mode.get_grouped_scale_shape(
            self.original_shape,
            self.group_sizes.size,
            self.group_axis,
            self.is_colwise,
            is_padded=True,
            flatten_axis=flatten_axis,
        )

        assert self.scale_inv.shape == expected_scale_shape, (
            f"Unexpected scale_inv shape! \nExpect {expected_scale_shape} for padded"
            f" scale_inv, got {self.scale_inv.shape}"
        )

    def tree_flatten(self):
        """Flattens the tensor for JAX tree operations.

        Returns:
            A tuple containing (children, aux_data) for tree operations
        """
        children = (self.data, self.scale_inv, self.group_sizes)
        aux_data = (
            self.scaling_mode,
            self.dq_dtype,
            self._dq_func,
            self.is_colwise,
            self.data_layout,
            self.flatten_axis,
            self.original_shape,
            self.group_axis,
        )
        return (children, aux_data)

    def apply_sharding_constraint_by_logical_axes(self, logical_axis_names: Tuple[str, ...]):
        raise NotImplementedError


@register_pytree_node_class
@dataclass
class ScaledTensor2x(ScaledTensor):
    """Double-scale quantized tensor implementation.

    This class represents a tensor quantized with both row-wise and column-wise scaling factors.

    Attributes:
        rowwise_tensor: The row-wise quantized component
        colwise_tensor: The column-wise quantized component
    """

    rowwise_tensor: ScaledTensor1x
    colwise_tensor: ScaledTensor1x

    def tree_flatten(self):
        """Flattens the tensor for JAX tree operations.

        Returns:
            A tuple containing (children, aux_data) for tree operations
        """
        children = (self.rowwise_tensor, self.colwise_tensor)
        aux_data = ()
        return (children, aux_data)

    def dequantize(self):
        """Dequantizes the tensor using the row-wise component's dequantization.

        Returns:
            The dequantized tensor
        """
        return self.rowwise_tensor.dequantize()

    def get_rowwise_tensor(self):
        """Returns the row-wise quantized component.

        Returns:
            The row-wise tensor component
        """
        return self.rowwise_tensor

    def get_colwise_tensor(self):
        """Returns the column-wise quantized component.

        Returns:
            The column-wise tensor component
        """
        return self.colwise_tensor

    def apply_sharding_constraint_by_logical_axes(self, logical_axis_names: Tuple[str, ...]):
        """Applies sharding constraints to a tensor based on logical axis names.

        Args:
            logical_axis_names: Tuple of logical axis names for sharding

        Returns:
            The tensor with applied sharding constraints
        """
        if not logical_axis_names:
            return self

        rowwise_tensor = self.rowwise_tensor.apply_sharding_constraint_by_logical_axes(
            logical_axis_names
        )
        colwise_tensor = self.colwise_tensor.apply_sharding_constraint_by_logical_axes(
            logical_axis_names
        )

        return ScaledTensor2x(rowwise_tensor, colwise_tensor)


@dataclass
class ScaledTensorFactory:
    """Factory class for creating scaled tensor instances.

    Provides static methods to create both single-scale (1x) and double-scale (2x)
    quantized tensors with various configurations.
    """

    @staticmethod
    def create_1x(
        data,
        scale_inv,
        scaling_mode,
        dq_dtype=jnp.bfloat16,
        is_colwise=False,
        data_layout="N",
        flatten_axis=-1,
        group_sizes=None,
        original_shape=None,
        group_axis=0,
    ):
        """Creates a single-scale quantized tensor.

        Args:
            data: The quantized tensor data
            scale_inv: The inverse scaling factors
            group_sizes
            scaling_mode: The scaling mode for quantization
            dq_dtype: The data type for dequantized values (default: bfloat16)
            is_colwise: Whether to use column-wise quantization (default: False)
            data_layout: The data_layout specification (default: "N")
            flatten_axis: The quantization axis for the tensor
<<<<<<< HEAD
            original_shape
=======
            group_sizes: Arra of ints containing the size of each group (default: None)
            original_shape: The original shape of the tensor before grouping (default: None)
            group_axis: The axis along which grouping is performed (default: 0)
>>>>>>> fb95f3ad

        Returns:
            A ScaledTensor1x or GroupedScaledTensor1x instance depending on whether group_sizes is provided
        """
        dequantizer = ScalingModeToDequantizerMap.get(scaling_mode)
        if group_sizes is not None:
            assert (
                original_shape is not None
            ), "original_shape is not given for GroupedScaledTensor1x"
            return GroupedScaledTensor1x(
                data=data,
                scale_inv=scale_inv,
                scaling_mode=scaling_mode,
                dq_dtype=dq_dtype,
                _dq_func=dequantizer.grouped_dequantize,
                is_colwise=is_colwise,
                data_layout=data_layout,
                flatten_axis=flatten_axis,
                group_sizes=group_sizes,
                original_shape=original_shape,
                group_axis=group_axis,
            )

        return ScaledTensor1x(
            data,
            scale_inv,
            scaling_mode,
            dq_dtype,
            dequantizer.dequantize,
            is_colwise,
            data_layout,
            flatten_axis,
        )

    @staticmethod
    def create_2x(
        data,
        scale_inv,
        colwise_data,
        colwise_scale_inv,
        scaling_mode,
        dq_dtype=jnp.bfloat16,
        data_layout="NN",
        flatten_axis=-1,
        group_sizes=None,
        original_shape=None,
        group_axis=0,
    ):
        """Creates a double-scale quantized tensor.

        Args:
            data: The row-wise quantized data
            scale_inv: The row-wise inverse scaling factors
            colwise_data: The column-wise quantized data
            colwise_scale_inv: The column-wise inverse scaling factors
            scaling_mode: The scaling mode for quantization
            dq_dtype: The data type for dequantized values (default: bfloat16)
            data_layout: The data_layout specification (default: "NN")
            flatten_axis: The quantization axis for the tensor
<<<<<<< HEAD
            group_sizes
            original_shape
=======
            group_sizes: Array containing the size of each group (default: None)
            original_shape: The original shape of the tensor before grouping (default: None)
            group_axis: The axis along which grouping is performed (default: 0)
>>>>>>> fb95f3ad

        Returns:
            A ScaledTensor2x instance
        """
        assert len(data_layout) == 2, f"Expect 2 layouts, got {data_layout}"
        rowwise_tensor = ScaledTensorFactory.create_1x(
            data,
            scale_inv,
            scaling_mode,
            dq_dtype,
            is_colwise=False,
            data_layout=data_layout[0],
            flatten_axis=flatten_axis,
            group_sizes=group_sizes,
            original_shape=original_shape,
            group_axis=group_axis,
        )
        colwise_tensor = ScaledTensorFactory.create_1x(
            colwise_data,
            colwise_scale_inv,
            scaling_mode,
            dq_dtype,
            is_colwise=True,
            data_layout=data_layout[1],
            flatten_axis=flatten_axis,
            group_sizes=group_sizes,
            original_shape=original_shape,
            group_axis=group_axis,
        )
        return ScaledTensor2x(rowwise_tensor, colwise_tensor)

    @staticmethod
    def create(
        data: jnp.ndarray,
        scale_inv: jnp.ndarray,
        colwise_data: jnp.ndarray,
        colwise_scale_inv: jnp.ndarray,
        scaling_mode: ScalingMode,
        dq_dtype: jnp.dtype = jnp.bfloat16,
        data_layout: str = "NN",
        q_layout: QuantizeLayout = QuantizeLayout.ROWWISE,
        flatten_axis: int = -1,
        group_sizes: jnp.ndarray = None,
        original_shape: Tuple[int] = None,
        group_axis: int = 0,
    ):
        """Creates a scaled tensor based on the quantization axis.

        Args:
            data: The quantized tensor data
            scale_inv: The inverse scaling factors
            colwise_data: The column-wise quantized data
            colwise_scale_inv: The column-wise inverse scaling factors
            scaling_mode: The scaling mode for quantization
            dq_dtype: The data type for dequantized values (default: bfloat16)
            data_layout: The data_layout specification (default: "NN")
            q_layout: The quantization axis (default: ROWWISE)
            flatten_axis: The axis along which the tensor could be flattened to 2D (default: -1)
            group_sizes: Array containing the size of each group (default: None)
            original_shape: The original shape of the tensor before grouping (default: None)
            group_axis: The axis along which grouping is performed (default: 0)

        Returns:
            Either a ScaledTensor1x or ScaledTensor2x instance depending on q_layout
        """
        if q_layout == QuantizeLayout.ROWWISE_COLWISE:
            return ScaledTensorFactory.create_2x(
                data,
                scale_inv,
                colwise_data,
                colwise_scale_inv,
                scaling_mode,
                dq_dtype,
                data_layout=data_layout,
                flatten_axis=flatten_axis,
                group_sizes=group_sizes,
                original_shape=original_shape,
                group_axis=group_axis,
            )

        is_colwise = q_layout == QuantizeLayout.COLWISE
        if is_colwise:
            return ScaledTensorFactory.create_1x(
                colwise_data,
                colwise_scale_inv,
                scaling_mode,
                dq_dtype,
                is_colwise=is_colwise,
                data_layout=data_layout[0],
                flatten_axis=flatten_axis,
                group_sizes=group_sizes,
                original_shape=original_shape,
                group_axis=group_axis,
            )

        return ScaledTensorFactory.create_1x(
            data,
            scale_inv,
            scaling_mode,
            dq_dtype,
            is_colwise=is_colwise,
            data_layout=data_layout[0],
            flatten_axis=flatten_axis,
            group_sizes=group_sizes,
            original_shape=original_shape,
            group_axis=group_axis,
        )


def with_sharding_constraint_by_logical_axes(x, logical_axis_names: Tuple[str, ...]):
    """Applies sharding constraints to a tensor based on logical axis names.

    Args:
        x: The tensor to apply sharding constraints to
        logical_axis_names: Tuple of logical axis names for sharding

    Returns:
        The tensor with applied sharding constraints
    """
    if isinstance(x, GroupedScaledTensor1x):
        raise NotImplementedError

    if isinstance(x, ScaledTensor):
        return x.apply_sharding_constraint_by_logical_axes(logical_axis_names)

    return original_with_sharding_constraint_by_logical_axes(x, logical_axis_names)<|MERGE_RESOLUTION|>--- conflicted
+++ resolved
@@ -230,14 +230,10 @@
         # axis_names were given for N layout, so needs to be transpose for T layout
         if self.data_layout == "T":
             assert self.flatten_axis > 0
-<<<<<<< HEAD
-            axis_names = (*logical_axis_names[flatten_axis:], *logical_axis_names[:flatten_axis])
-=======
             axis_names = (
                 *logical_axis_names[self.flatten_axis :],
                 *logical_axis_names[: self.flatten_axis],
             )
->>>>>>> fb95f3ad
         else:
             axis_names = logical_axis_names
 
@@ -264,9 +260,6 @@
 @register_pytree_node_class
 @dataclass
 class GroupedScaledTensor1x(ScaledTensor1x):
-<<<<<<< HEAD
-    """Quantizer for grouped of array"""
-=======
     """Grouped Quantizer for an array.
 
     This class extends ScaledTensor1x to support quantization of an array in grouped manner,
@@ -277,7 +270,6 @@
         original_shape: The original shape of the tensor before grouping
         group_axis: The axis along which grouping is performed (default: 0)
     """
->>>>>>> fb95f3ad
 
     group_sizes: jnp.ndarray
     original_shape: Tuple
@@ -322,14 +314,6 @@
         ), f"group_axis {group_axis} is out of bounds for shape {self.original_shape}"
 
         if self.data_layout == "T":
-<<<<<<< HEAD
-            self.original_shape = (
-                *self.original_shape[flatten_axis:],
-                *self.original_shape[:flatten_axis],
-            )
-            flatten_axis = len(self.original_shape) - flatten_axis
-            self.group_axis = flatten_axis
-=======
             if self.original_shape[0] == self.group_sizes.size:
                 self.original_shape = (
                     self.original_shape[0],
@@ -344,7 +328,6 @@
                 )
                 self.group_axis = flatten_axis
                 flatten_axis = len(self.original_shape) - flatten_axis
->>>>>>> fb95f3ad
 
         self.flatten_axis = flatten_axis
         expected_scale_shape = self.scaling_mode.get_grouped_scale_shape(
@@ -481,19 +464,14 @@
         Args:
             data: The quantized tensor data
             scale_inv: The inverse scaling factors
-            group_sizes
             scaling_mode: The scaling mode for quantization
             dq_dtype: The data type for dequantized values (default: bfloat16)
             is_colwise: Whether to use column-wise quantization (default: False)
             data_layout: The data_layout specification (default: "N")
             flatten_axis: The quantization axis for the tensor
-<<<<<<< HEAD
-            original_shape
-=======
             group_sizes: Arra of ints containing the size of each group (default: None)
             original_shape: The original shape of the tensor before grouping (default: None)
             group_axis: The axis along which grouping is performed (default: 0)
->>>>>>> fb95f3ad
 
         Returns:
             A ScaledTensor1x or GroupedScaledTensor1x instance depending on whether group_sizes is provided
@@ -553,14 +531,9 @@
             dq_dtype: The data type for dequantized values (default: bfloat16)
             data_layout: The data_layout specification (default: "NN")
             flatten_axis: The quantization axis for the tensor
-<<<<<<< HEAD
-            group_sizes
-            original_shape
-=======
             group_sizes: Array containing the size of each group (default: None)
             original_shape: The original shape of the tensor before grouping (default: None)
             group_axis: The axis along which grouping is performed (default: 0)
->>>>>>> fb95f3ad
 
         Returns:
             A ScaledTensor2x instance
