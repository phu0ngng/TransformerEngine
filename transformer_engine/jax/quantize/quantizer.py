# Copyright (c) 2022-2025, NVIDIA CORPORATION & AFFILIATES. All rights reserved.
#
# See LICENSE for license information.
"""
Tensor quantization classes for TE/JAX.

This module provides classes and utilities for quantizing tensors in JAX.
"""
from abc import ABC, abstractmethod
from dataclasses import dataclass, field
from functools import partial
from typing import Union, Optional, List
import warnings

import jax
import jax.numpy as jnp
from jax.tree_util import register_pytree_node_class
from transformer_engine_jax import QuantizeLayout

from .scaling_modes import ScalingMode
from .tensor import ScaledTensor, ScaledTensor1x, ScaledTensor2x, ScaledTensorFactory
from .helper import (
    QuantizeConfig,
    AmaxComputeAlgo,
)

__all__ = [
    "QuantizeLayout",
    "Quantizer",
    "QuantizerSet",
    "CurrentScaleQuantizer",
    "DelayedScaleQuantizer",
    "BlockScaleQuantizer",
    "GroupedQuantizer",
    "QuantizerFactory",
    "noop_quantizer_set",
    "compute_scale_from_amax",
]


def compute_scale_from_amax(
    amax: jnp.ndarray, q_dtype: jnp.dtype, scale: Optional[jnp.ndarray] = None
) -> jnp.ndarray:
    """Compute scale from amax value.

    Args:
        amax: Maximum absolute value of the tensor
        q_dtype: Quantization data type

    Returns:
        Scale value
    """
    fp8_max = jnp.astype(jnp.finfo(q_dtype).max, jnp.float32)
    if scale is None:
        scale = jnp.ones((1,))
    sf = (fp8_max / amax) / (2**QuantizeConfig.MARGIN)
    sf = jnp.where(amax > 0.0, sf, scale)
    sf = jnp.where(jnp.isfinite(amax), sf, scale)
    return sf


@register_pytree_node_class
@dataclass
class Quantizer(ABC):
    """Base class for quantizers.

    This abstract class defines the interface for tensor quantization, providing
    methods for quantization and scale management.

    Attributes:
        q_dtype: The data type for quantized values
        scaling_mode: The scaling mode to use for quantization
        q_layout: The quantization axis (row-wise, column-wise, or both)
    """

    q_dtype: jnp.dtype
    scaling_mode: ScalingMode
    q_layout: QuantizeLayout
    data_layout: str

    def tree_flatten(self):
        """Flatten the quantizer for JAX tree operations.

        Returns:
            Tuple of (children, aux_data) for tree operations
        """
        children = ()
        aux_data = (self.q_dtype, self.scaling_mode, self.q_layout, self.data_layout)
        return (children, aux_data)

    @classmethod
    def tree_unflatten(cls, aux_data, children):
        """Reconstruct a quantizer from its flattened representation.

        Args:
            aux_data: Auxiliary data containing quantizer parameters
            children: Unused children data

        Returns:
            A reconstructed Quantizer instance
        """
        return cls(*aux_data, *children)

    def update(self, *args, **kwargs):
        """Update quantizer state (no-op in base class)."""
        del args, kwargs

    def is_2x2x(self) -> bool:
        """Check if quantizer uses both row-wise and column-wise quantization.

        Returns:
            True if using both row-wise and column-wise quantization
        """
        return self.q_layout == QuantizeLayout.ROWWISE_COLWISE

    def get_data_layout(self) -> str:
        """Get the data data_layout string.

        Returns:
            Data data_layout in string format

        Raises:
            ValueError: If quantization axis is invalid
        """
        if self.q_layout == QuantizeLayout.ROWWISE_COLWISE:
            return self.data_layout
        if self.q_layout == QuantizeLayout.ROWWISE:
            return self.data_layout[0]
        if self.q_layout == QuantizeLayout.COLWISE:
            return self.data_layout[1]
        raise ValueError(f"Invalid q_layout: {self.q_layout}")

    @abstractmethod
    def _quantize_func(self, x, is_colwise=False, dq_dtype=None, flatten_axis=-1) -> ScaledTensor1x:
        """Core quantization function to be implemented by subclasses.

        Args:
            x: Input tensor to quantize
            is_colwise: Whether to use column-wise quantization
            dq_dtype: Data type for dequantized values, default is x.dtype
            flatten_axis: The quantization axis for the tensor

        Returns:
            A ScaledTensor1x containing the quantized data
        """

    def quantize(
        self, x, is_rowwise=False, is_colwise=False, dq_dtype=None, flatten_axis=-1, **kwargs
    ) -> ScaledTensor:
        """Quantize a tensor using the internal _quantize_func().

        Args:
            x: Input tensor to quantize
            is_rowwise: Whether to use row-wise quantization
            is_colwise: Whether to use column-wise quantization
            dq_dtype: Data type for dequantized values
            flatten_axis: The quantization axis for the tensor

        Returns:
            A ScaledTensor1x or ScaledTensor2x containing the quantized data
        """
        del kwargs
        if (is_rowwise and is_colwise) or self.is_2x2x():
            rowwise_tensor = self._quantize_func(x, dq_dtype=dq_dtype, flatten_axis=flatten_axis)
            colwise_tensor = self._quantize_func(
                x, is_colwise=True, dq_dtype=dq_dtype, flatten_axis=flatten_axis
            )
            return ScaledTensor2x(rowwise_tensor, colwise_tensor)

        if is_colwise:
            return self._quantize_func(
                x, is_colwise=True, dq_dtype=dq_dtype, flatten_axis=flatten_axis
            )

        return self._quantize_func(x, dq_dtype=dq_dtype, flatten_axis=flatten_axis)

    def get_scale_shapes(self, data_shape, is_padded=True, flatten_axis=-1, **kwargs):
        """Get shapes for scale tensors.

        Args:
            data_shape: Shape of the input tensor
            is_padded: Whether to use padded shapes

        Returns:
            Tuple of (rowwise_scale_shape, colwise_scale_shape)
        """
        del kwargs
        return self.scaling_mode.get_scale_shape_2x(data_shape, is_padded, flatten_axis)

    def get_scale_dtype(self):
        """Get the data type for scale tensors.

        Returns:
            The data type for scale tensors
        """
        return self.scaling_mode.get_scale_dtype()


@register_pytree_node_class
@dataclass
class CurrentScaleQuantizer(Quantizer):
    """Quantizer implementation using current scaling.

    This quantizer uses current scaling mode with float32 scales

    Attributes:
        scaling_mode: Set to NVTE_DELAYED_TENSOR_SCALING
        q_layout: Quantization axis (default: ROWWISE_COLWISE)
    """

    scaling_mode: ScalingMode = ScalingMode.CURRENT_TENSOR_SCALING
    q_layout: QuantizeLayout = QuantizeLayout.ROWWISE_COLWISE
    data_layout: str = "NT"

<<<<<<< HEAD
    scale: jnp.ndarray = field(default_factory=lambda: jnp.ones((1,), jnp.float32))
    amax_history: jnp.ndarray = field(
        default_factory=lambda: jnp.zeros((QuantizeConfig.AMAX_HISTORY_LEN,), jnp.float32)
    )

    def tree_flatten(self):
        """Flatten the quantizer for JAX tree operations.

        Returns:
            Tuple of (children, aux_data) for tree operations
        """
        children = (self.scale, self.amax_history)
        aux_data = (self.q_dtype, self.scaling_mode, self.q_layout, self.data_layout)
        return (children, aux_data)

=======
>>>>>>> 3d247590
    def _quantize_func(
        self, x: jnp.ndarray, is_colwise=False, dq_dtype=None, flatten_axis=-1
    ) -> ScaledTensor1x:
        """Quantize function helper for delayed scaling FP8.

        Args:
            x: Input tensor to quantize
            is_colwise: Whether to use column-wise quantization
            dq_dtype: Data type for dequantized values

        Returns:
            A ScaledTensor1x containing the quantized data
        """
        dq_dtype = dq_dtype if dq_dtype is not None else x.dtype

        compute_dtype = jnp.float32
        dtype_max = (jnp.finfo(self.q_dtype).max).astype(compute_dtype)
<<<<<<< HEAD
        scaled_x = x.astype(compute_dtype) * self.scale
=======
        amax = jnp.max(jnp.abs(x)).reshape((1,))
        fp8_max = jnp.astype(jnp.finfo(self.q_dtype).max, jnp.float32)
        scale = (fp8_max / amax) / (2**QuantizeConfig.MARGIN)
        scaled_x = x.astype(compute_dtype) * scale
>>>>>>> 3d247590

        clipped_scaled_x = jnp.clip(scaled_x, -dtype_max, dtype_max).astype(self.q_dtype)
        scale_inv = 1.0 / scale
        return ScaledTensorFactory.create_1x(
            data=clipped_scaled_x,
            scale_inv=scale_inv,
            scaling_mode=self.scaling_mode,
            dq_dtype=dq_dtype,
            flatten_axis=flatten_axis,
        )

    def quantize(
        self, x, is_rowwise: bool = None, is_colwise: bool = None, dq_dtype=None, flatten_axis=-1
    ):
        """Quantize a tensor using the internal _quantize_func().

        Args:
            x: Input tensor to quantize
            is_rowwise: Whether to use row-wise quantization
            is_colwise: Whether to use column-wise quantization
            dq_dtype: Data type for dequantized values
            flatten_axis: The quantization axis for the tensor

        Returns:
            A ScaledTensor1x or ScaledTensor2x containing the quantized data
        """
        dq_dtype = dq_dtype if dq_dtype is not None else x.dtype
        if flatten_axis < 0:
            flatten_axis += x.ndim
        assert 0 < flatten_axis < x.ndim, "flatten_axis is out of bounds!"

        is_rowwise = (
            is_rowwise
            if is_rowwise is not None
            else (self.q_layout == QuantizeLayout.ROWWISE or self.is_2x2x())
        )
        is_colwise = (
            is_colwise
            if is_colwise is not None
            else (self.q_layout == QuantizeLayout.COLWISE or self.is_2x2x())
        )

        rowwise_tensor = self._quantize_func(x, dq_dtype=dq_dtype, flatten_axis=flatten_axis)
        colwise_tensor = None
        if is_colwise:
            colwise_tensor = ScaledTensorFactory.create_1x(
                data=jnp.transpose(
                    rowwise_tensor.data, (*range(flatten_axis, x.ndim), *range(flatten_axis))
                ),
                scale_inv=rowwise_tensor.scale_inv,
                scaling_mode=self.scaling_mode,
                dq_dtype=dq_dtype,
                is_colwise=True,
                data_layout="T",
                flatten_axis=flatten_axis,
            )

        if is_colwise and is_rowwise:
            return ScaledTensor2x(rowwise_tensor, colwise_tensor)
        if is_colwise:
            return colwise_tensor
        return rowwise_tensor


@register_pytree_node_class
@dataclass
class DelayedScaleQuantizer(CurrentScaleQuantizer):
    """Quantizer implementation using delayed scaling.

    This quantizer uses delayed scaling mode with float32 scales and maintains
    a history of maximum absolute values for dynamic scaling.

    Attributes:
        scaling_mode: Set to NVTE_DELAYED_TENSOR_SCALING
        q_layout: Quantization axis (default: ROWWISE_COLWISE)
        scale: Current scaling factor
        amax_history: History of maximum absolute values
    """

    scaling_mode: ScalingMode = ScalingMode.DELAYED_TENSOR_SCALING
    q_layout: QuantizeLayout = QuantizeLayout.ROWWISE_COLWISE

    scale: jnp.ndarray = field(default_factory=lambda: jnp.ones((1,), jnp.float32))
    amax_history: jnp.ndarray = field(
        default_factory=lambda: jnp.zeros((QuantizeConfig.AMAX_HISTORY_LEN,), jnp.float32)
    )

    def tree_flatten(self):
        """Flatten the quantizer for JAX tree operations.

        Returns:
            Tuple of (children, aux_data) for tree operations
        """
        children = (self.scale, self.amax_history)
        aux_data = (self.q_dtype, self.scaling_mode, self.q_layout)
        return (children, aux_data)

    def _quantize_func(
        self, x: jnp.ndarray, is_colwise=False, dq_dtype=None, flatten_axis=-1
    ) -> ScaledTensor1x:
        """Quantize function helper for delayed scaling FP8.

        Args:
            x: Input tensor to quantize
            is_colwise: Whether to use column-wise quantization
            dq_dtype: Data type for dequantized values
            flatten_axis: The quantization axis for the tensor
        Returns:
            A ScaledTensor1x containing the quantized data
        """
        dq_dtype = dq_dtype if dq_dtype is not None else x.dtype

        compute_dtype = jnp.float32
        dtype_max = (jnp.finfo(self.q_dtype).max).astype(compute_dtype)
        scaled_x = x.astype(compute_dtype) * self.scale

        # quantize() in the old dot.py do this way, leave this code block here for future debugging
        # compute_dtype = x.dtype
        # dtype_max = (jnp.finfo(self.q_dtype).max).astype(compute_dtype)
        # scaled_x = x * self.scale.astype(compute_dtype)

        clipped_scaled_x = jnp.clip(scaled_x, -dtype_max, dtype_max).astype(self.q_dtype)
        scale_inv = 1.0 / self.scale
        self.update(jnp.max(jnp.abs(x)).reshape((1,)))
        return ScaledTensorFactory.create_1x(
            data=clipped_scaled_x,
            scale_inv=scale_inv,
            scaling_mode=self.scaling_mode,
            dq_dtype=dq_dtype,
            flatten_axis=flatten_axis,
        )

    @staticmethod
    @jax.jit
    def _update_amax_history(amax_history, new_amax):
        """Update AMAX history with new maximum value.

        Args:
            amax_history: Current AMAX history
            new_amax: New maximum value to add

        Returns:
            Updated AMAX history
        """
        amax_history = amax_history.at[0].set(new_amax[0])
        return amax_history

    @staticmethod
    @partial(jax.jit, static_argnums=(2,))
    def _compute_scale(amax_history, scale, q_dtype):
        """Compute new scale based on AMAX history.

        Args:
            amax_history: History of maximum absolute values
            scale: Current scale
            q_dtype: Quantization data type

        Returns:
            Updated scale value
        """
        # 2. Calculate the current scale
        if QuantizeConfig.AMAX_COMPUTE_ALGO is AmaxComputeAlgo.MAX:
            amax = jnp.max(amax_history, axis=-1, keepdims=True)
        else:
            amax = amax_history[0:1]

        return compute_scale_from_amax(amax, q_dtype, scale=scale)

    @staticmethod
    @jax.jit
    def _roll_and_reset_amax_history(amax_history):
        """Roll AMAX history and reset first element.

        Args:
            amax_history: Current AMAX history

        Returns:
            Updated AMAX history
        """
        updated_amax_history = jnp.roll(amax_history, -1, -1)
        amax_history = updated_amax_history.at[0].set(0.0)
        return amax_history

    def update(self, new_amax: jnp.ndarray):
        """Update AMAX history and compute new scale.

        Args:
            new_amax: New maximum absolute value to add to history
        """
        amax_history = self._update_amax_history(self.amax_history, new_amax)
        self.scale = self._compute_scale(amax_history, self.scale, self.q_dtype)
        self.amax_history = self._roll_and_reset_amax_history(amax_history)


@register_pytree_node_class
@dataclass
class BlockScaleQuantizer(Quantizer):
    """Quantizer implementation using block-based scaling.

    This quantizer uses block scaling mode with FP8 scales and block-based
    quantization for improved efficiency.

    Attributes:
        scaling_mode: Set to NVTE_MXFP8_1D_SCALING
        q_layout: Quantization axis (default: ROWWISE_COLWISE)
    """

    scaling_mode: ScalingMode = ScalingMode.MXFP8_1D_SCALING
    q_layout: QuantizeLayout = QuantizeLayout.ROWWISE_COLWISE
    data_layout: str = "NN"

    def _quantize_func(self, x, is_colwise=False, dq_dtype=None, flatten_axis=-1) -> ScaledTensor1x:
        """Quantize function helper for block scaling FP8.

        Args:
            x: Input tensor to quantize
            is_colwise: Whether to use column-wise quantization
            dq_dtype: Data type for dequantized values
            flatten_axis: The quantization axis for the tensor

        Returns:
            A ScaledTensor1x containing the quantized data
        """
        # TODO(Phuong): use quantize_func from JAX
        if flatten_axis < 0:
            flatten_axis = x.ndim + flatten_axis
        assert (
            0 <= flatten_axis < x.ndim
        ), f"Invalid flatten_axis: {flatten_axis} for tensor of shape {x.shape}"

        dq_dtype = dq_dtype if dq_dtype is not None else x.dtype
        x_shape = x.shape
        scale_shape = self.scaling_mode.get_scale_shape(
            x_shape, is_colwise, is_padded=False, flatten_axis=flatten_axis
        )
        scale_dtype = self.scaling_mode.get_scale_dtype()
        x = x.reshape(
            *x_shape[: flatten_axis - 1],
            scale_shape[flatten_axis - 1],
            int(x_shape[flatten_axis - 1] / scale_shape[flatten_axis - 1]),
            *x_shape[flatten_axis:-1],
            scale_shape[-1],
            int(x_shape[-1] / scale_shape[-1]),
        )
        amax = jnp.max(jnp.abs(x), axis=(flatten_axis + 2 - 2, -1), keepdims=True)
        MAX = jnp.finfo(self.q_dtype).max.astype(jnp.float32)
        scales = amax.astype(jnp.float32) / MAX

        scales_q = self._cast_to_e8m0_with_rounding_up(scales)
        scaled_x = x / self._e8m0_to_dtype(scales_q, jnp.float32)

        clipped_x = jnp.clip(scaled_x, -MAX, MAX)
        x_q = clipped_x.astype(self.q_dtype).reshape(x_shape)
        scales_q = scales_q.reshape(scale_shape).view(scale_dtype)

        return ScaledTensorFactory.create_1x(
            x_q,
            scales_q,
            self.scaling_mode,
            is_colwise=is_colwise,
            dq_dtype=dq_dtype,
            flatten_axis=flatten_axis,
        )

    def _cast_to_e8m0_with_rounding_up(self, scales):
        """Cast scales to E8M0 format with rounding up.

        Args:
            scales: Input scales to convert

        Returns:
            Scales in E8M0 format
        """
        temp = scales.astype(jnp.float32).view(jnp.uint32)
        exp = temp >> 23
        mant = temp & 0x7FFFFF
        is_ru = jnp.logical_and(
            jnp.logical_and((mant > 0), (exp != 0xFE)),
            ~jnp.logical_and((exp == 0), (mant <= 0x400000)),
        )
        exp = jnp.where(is_ru, exp + 1, exp)
        new_scales = exp.astype(jnp.uint8)
        return new_scales

    def _e8m0_to_dtype(self, x, dtype):
        """Convert E8M0 format to specified data type.

        Args:
            x: Input in E8M0 format
            dtype: Target data type

        Returns:
            Converted values in target data type
        """
        temp = x.astype(jnp.uint32)
        exp = temp << 23
        new_x = exp.view(jnp.float32)
        near_zero_value = 2**-15 if dtype == jnp.float16 else 2**-127
        new_x = jnp.where(new_x == 0, jnp.array(near_zero_value, jnp.float32), new_x)
        return new_x.astype(dtype)


@register_pytree_node_class
@dataclass
class QuantizerSet:
    """Set of quantizers for different tensor types.

    This class manages quantizers for input tensors, kernel tensors, and
    gradient tensors.

    Attributes:
        x: Quantizer for input tensors
        kernel: Quantizer for kernel tensors
        dgrad: Quantizer for gradient tensors
    """

    x: Optional[Quantizer]
    kernel: Optional[Quantizer]
    dgrad: Optional[Quantizer]

    def tree_flatten(self):
        """Flatten the quantizer set for JAX tree operations.

        Returns:
            Tuple of (children, aux_data) for tree operations
        """
        children = (self.x, self.kernel, self.dgrad)
        aux_data = ()
        return (children, aux_data)

    @classmethod
    def tree_unflatten(cls, aux_data, children):
        """Reconstruct a quantizer set from its flattened representation.

        Args:
            aux_data: Unused auxiliary data
            children: Tuple of quantizers

        Returns:
            A reconstructed QuantizerSet instance
        """
        return cls(*aux_data, *children)


@register_pytree_node_class
@dataclass
class GroupedQuantizer(Quantizer):
    """Base class for quantizers.

    This abstract class defines the interface for tensor quantization, providing
    methods for quantization and scale management.

    Attributes:
        q_dtype: The data type for quantized values
        scaling_mode: The scaling mode to use for quantization
        q_layout: The quantization axis (row-wise, column-wise, or both)

    """

    q_dtype: jnp.dtype
    scaling_mode: ScalingMode
    q_layout: QuantizeLayout
    data_layout: str = None
<<<<<<< HEAD
    n_groups: int = 1
    quantizers: List[Quantizer] = None
=======
    quantizers: List[Quantizer] = None
    n_groups: int = 1
>>>>>>> 3d247590

    def tree_flatten(self):
        """Flatten the quantizer for JAX tree operations.

        Returns:
            Tuple of (children, aux_data) for tree operations
        """
        children = (self.quantizers,)
        aux_data = (self.q_dtype, self.scaling_mode, self.q_layout, self.data_layout, self.n_groups)
        return (aux_data, children)

    def __post_init__(self):
        if not self.quantizers:
            self.quantizers = QuantizerFactory.create(
                self.n_groups, self.scaling_mode, self.q_dtype, self.q_layout
            )
        self.data_layout = self.quantizers[0].data_layout

<<<<<<< HEAD
    def _create_grouped_tensor_from_tensor_list(
        self, tensor_list, group_sizes, original_shape, group_axis, mode
    ):
        # mode 0 = concate, mode 1 = add
        # TODO (Ming Huang): Consider to apply Enum for mode.
        assert mode in [0, 1]
        grouped_data = (
            [] if mode == 0 else jnp.zeros(tensor_list[0].data.shape, tensor_list[0].data.dtype)
        )
        grouped_scale_inv = []

        for tensor in tensor_list:
            if mode == 0:
                grouped_data.append(tensor.data.flatten())
            else:
                grouped_data += tensor.data
            grouped_scale_inv.append(tensor.scale_inv.flatten())

        grouped_data = jnp.concatenate(grouped_data) if mode == 0 else grouped_data.flatten()
=======
    def _create_grouped_tensor_from_tensor_list(self, tensor_list, group_sizes, other_sizes):
        grouped_data = []
        grouped_scale_inv = []

        for tensor in tensor_list:
            grouped_data.append(tensor.data.flatten())
            grouped_scale_inv.append(tensor.scale_inv.flatten())

        grouped_data = jnp.concatenate(grouped_data)
>>>>>>> 3d247590
        grouped_scale_inv = jnp.concatenate(grouped_scale_inv)

        return ScaledTensorFactory.create_1x(
            grouped_data,
            grouped_scale_inv,
            self.scaling_mode,
            tensor_list[0].dq_dtype,
            tensor_list[0].is_colwise,
            tensor_list[0].data_layout,
            tensor_list[0].flatten_axis,
            group_sizes=group_sizes,
<<<<<<< HEAD
            original_shape=original_shape,
            group_axis=group_axis,
=======
            other_sizes=other_sizes,
>>>>>>> 3d247590
        )

    def _quantize_func(self, *args, **kwargs):
        pass

    def quantize(
        self,
        x,
        is_rowwise: bool = None,
        is_colwise: bool = None,
        dq_dtype=None,
        flatten_axis=-1,
        group_sizes=None,
<<<<<<< HEAD
        group_axis=0,
    ):
        """
        Expected input shape: [M, K] or [G, K, N]
        Split to x.shape[group_axis] number of groups if group_sizes is not given
        """
        assert group_axis == 0, "Only group_axis == 0 is supported now!"

=======
    ):
        assert group_sizes is not None, "Expect group_sizes input!"
>>>>>>> 3d247590
        dq_dtype = dq_dtype if dq_dtype is not None else x.dtype
        if flatten_axis < 0:
            flatten_axis += x.ndim
        assert 0 < flatten_axis < x.ndim, "flatten_axis is out of bounds!"

        is_rowwise = (
            is_rowwise
            if is_rowwise is not None
            else (self.q_layout == QuantizeLayout.ROWWISE or self.is_2x2x())
        )
        is_colwise = (
            is_colwise
            if is_colwise is not None
            else (self.q_layout == QuantizeLayout.COLWISE or self.is_2x2x())
        )
        assert is_rowwise or is_colwise, "No quantization layout is specified"

<<<<<<< HEAD
        original_shape = x.shape

        if group_sizes is not None:
            assert not is_colwise, "Not yet implememted!"
            assert group_sizes.ndim == 1, (
                "GroupedQuantizer only support 1D group_sizes, got group_sizes.ndim ="
                f" {group_sizes.ndim}"
            )

            _zeros = partial(jax.lax.full_like, fill_value=0)

            x_iota = jax.lax.broadcasted_iota(group_sizes.dtype, x.shape, 0)
            group_ends = jnp.cumulative_sum(group_sizes)
            group_starts = jax.lax.concatenate(
                [_zeros(group_sizes)[:1], group_ends[:-1]],
                dimension=0,
            )
            x_zero = _zeros(x)

            tensor_list = []
            for i in range(len(group_sizes)):
                mask = jax.lax.bitwise_and(group_starts[i] <= x_iota, x_iota < group_ends[i])
                x_selected = jax.lax.select(mask, x, x_zero)
                tensor = self.quantizers[i].quantize(
                    x_selected, is_rowwise, is_colwise, dq_dtype, flatten_axis
                )
                tensor_list.append(tensor)
            combine_mode = 1  # Add
        else:
            group_sizes = jnp.ones(x.shape[group_axis], dtype=jnp.int32)
            x = jnp.split(x, x.shape[group_axis], axis=group_axis)

            tensor_list = []
            for i in range(len(group_sizes)):
                tensor = self.quantizers[i].quantize(
                    x[i], is_rowwise, is_colwise, dq_dtype, flatten_axis
                )
                tensor_list.append(tensor)
            combine_mode = 0  # Concate
=======
        assert (
            flatten_axis == 1
        ), f"GroupedQuantizer only support flatten_axis == 1, got {flatten_axis}"
        assert group_sizes.ndim == 1, (
            "GroupedQuantizer only support 1D group_sizes, got group_sizes.ndim ="
            f" {group_sizes.ndim}"
        )

        assert jnp.sum(group_sizes) == x.shape[flatten_axis - 1], (
            f"Unable to split x. x.shape[{flatten_axis - 1}] = {x.shape[flatten_axis -1]} while"
            f" sum(group_sizes) = {jnp.sum(group_sizes)}."
        )

        other_sizes = x.shape[flatten_axis:]

        x = jnp.split(x, jnp.cumulative_sum(group_sizes)[:-1], axis=flatten_axis - 1)
        tensor_list = []
        for i in range(len(group_sizes)):
            tensor = self.quantizers[i].quantize(
                x[i], is_rowwise, is_colwise, dq_dtype, flatten_axis
            )
            tensor_list.append(tensor)
>>>>>>> 3d247590

        grouped_rowwise_tensor = grouped_colwise_tensor = None
        if is_rowwise:
            rowwise_tensor_list = [tensor.get_rowwise_tensor() for tensor in tensor_list]
            grouped_rowwise_tensor = self._create_grouped_tensor_from_tensor_list(
<<<<<<< HEAD
                rowwise_tensor_list, group_sizes, original_shape, group_axis, combine_mode
=======
                rowwise_tensor_list, group_sizes, other_sizes
>>>>>>> 3d247590
            )
        if is_colwise:
            colwise_tensor_list = [tensor.get_colwise_tensor() for tensor in tensor_list]
            grouped_colwise_tensor = self._create_grouped_tensor_from_tensor_list(
<<<<<<< HEAD
                colwise_tensor_list, group_sizes, original_shape, group_axis, combine_mode
=======
                colwise_tensor_list, group_sizes, other_sizes
>>>>>>> 3d247590
            )

        if is_colwise and is_rowwise:
            return ScaledTensor2x(grouped_rowwise_tensor, grouped_colwise_tensor)
        if is_colwise:
            return grouped_colwise_tensor
        return grouped_rowwise_tensor

    def get_scale_shapes(self, data_shape, is_padded=True, flatten_axis=-1, group_sizes=None):
        assert group_sizes, "Empty group_sizes was given!"
        return self.scaling_mode.get_grouped_scale_shape_2x(
            data_shape, group_sizes, is_padded, flatten_axis
        )


@dataclass
class QuantizerFactory:
    """Factory class for creating quantizers.

    This class provides static methods to create individual quantizers and
    sets of quantizers with various configurations.
    """

    quantizer_type_map = {
        ScalingMode.DELAYED_TENSOR_SCALING: DelayedScaleQuantizer,
        ScalingMode.CURRENT_TENSOR_SCALING: CurrentScaleQuantizer,
        ScalingMode.MXFP8_1D_SCALING: BlockScaleQuantizer,
    }

    @staticmethod
    def create(
        n_quantizers: int = 1,
        scaling_mode: ScalingMode = None,
        q_dtype: jnp.dtype = None,
        q_layout: QuantizeLayout = None,
        n_groups: int = None,
        **kwargs,
    ) -> Quantizer:
        """Create one or more quantizers with specified parameters.

        Args:
            n_quantizers: Number of quantizers to create
            scaling_mode: Scaling mode to use
            q_dtype: Quantization data type
            q_layout: Quantization axis
            flatten_axis: The quantization axis for the tensor
            n_groups: Number of quantizers if GroupedQuantizer
            **kwargs: Additional arguments for quantizer initialization

        Returns:
            A single quantizer or tuple of quantizers
        """
        # (Phuong): add this assert back when NVTE_NO_SCALING is fully implememted
        assert isinstance(scaling_mode, ScalingMode), "Invalid scaling_mode type"
        if n_groups:
            if n_quantizers != 1:
                warnings.warn(
                    "Using more than one GroupedQuantizer for a grouped input is not recommended"
                )
            quantizer_type = GroupedQuantizer
            kwargs["n_groups"] = n_groups
        else:
            quantizer_type = QuantizerFactory.quantizer_type_map.get(scaling_mode)

        if scaling_mode == ScalingMode.NO_SCALING:
            quantizers = [None] * n_quantizers
        else:
            quantizers = []
            for _ in range(n_quantizers):
                quantizers.append(
                    quantizer_type(
                        q_dtype=q_dtype, scaling_mode=scaling_mode, q_layout=q_layout, **kwargs
                    )
                )
        return quantizers[0] if len(quantizers) == 1 else tuple(quantizers)

    @staticmethod
    def _create_set(
        scaling_mode, fwd_dtype, bwd_dtype, is_2x2x, n_groups, **kwargs
    ) -> QuantizerSet:
        """Create a set of quantizers for forward and backward passes.

        Args:
            scaling_mode: Scaling mode to use
            fwd_dtype: Data type for forward pass
            bwd_dtype: Data type for backward pass
            is_2x2x: Whether to use 2x2x quantization
            n_groups
            **kwargs: Additional arguments for quantizer initialization

        Returns:
            A QuantizerSet instance
        """
        if is_2x2x:
            q_layout_x = q_layout_kernel = q_layout_dgrad = QuantizeLayout.ROWWISE_COLWISE
        else:
            q_layout_x = QuantizeLayout.ROWWISE
            q_layout_kernel = QuantizeLayout.COLWISE
            q_layout_dgrad = None

        if "quantize_meta_set" in kwargs:
            quantize_meta_set = kwargs.get("quantize_meta_set")
            args_x = {
                "scale": quantize_meta_set.x.scale,
                "amax_history": quantize_meta_set.x.amax_history,
            }
            args_kernel = {
                "scale": quantize_meta_set.kernel.scale,
                "amax_history": quantize_meta_set.kernel.amax_history,
            }
            args_grad = {
                "scale": quantize_meta_set.grad.scale,
                "amax_history": quantize_meta_set.grad.amax_history,
            }
        else:
            args_x = args_kernel = args_grad = {}

        q_x = QuantizerFactory.create(1, scaling_mode, fwd_dtype, q_layout_x, n_groups, **args_x)
        q_kernel = QuantizerFactory.create(
            1, scaling_mode, fwd_dtype, q_layout_kernel, n_groups, **args_kernel
        )
        q_dgrad = QuantizerFactory.create(
            1, scaling_mode, bwd_dtype, q_layout_dgrad, n_groups, **args_grad
        )
        return QuantizerSet(x=q_x, kernel=q_kernel, dgrad=q_dgrad)

    @staticmethod
    def create_set(
        n_quantizer_sets: int = 1,
        scaling_mode: ScalingMode = None,
        fwd_dtype: jnp.dtype = None,
        bwd_dtype: jnp.dtype = None,
        is_2x2x: bool = None,
        n_groups: int = None,
        **kwargs,
    ) -> tuple[Union[tuple[Quantizer], None]]:
        """Create one or more sets of quantizers.

        Args:
            n_quantizer_sets: Number of quantizer sets to create
            scaling_mode: Scaling mode to use, default is QuantizeConfig.SCALING_MODE
            fwd_dtype: Data type for forward pass, default is QuantizeConfig.FWD_DTYPE
            bwd_dtype: Data type for backward pass, default is QuantizeConfig.BWD_DTYPE
            is_2x2x: Whether to use 2x2x quantization, default is QuantizeConfig.IF_QUANTIZE_2X
            n_groups:
            **kwargs: Additional arguments for quantizer initialization

        Returns:
            A single quantizer set or tuple of quantizer sets
        """
        scaling_mode = scaling_mode or QuantizeConfig.SCALING_MODE
        fwd_dtype = fwd_dtype or QuantizeConfig.FWD_DTYPE
        bwd_dtype = bwd_dtype or QuantizeConfig.BWD_DTYPE
        is_2x2x = is_2x2x or QuantizeConfig.IF_QUANTIZE_2X

        q_set = []
        for _ in range(n_quantizer_sets):
            q_set.append(
                QuantizerFactory._create_set(
                    scaling_mode, fwd_dtype, bwd_dtype, is_2x2x, n_groups, **kwargs
                )
            )

        return q_set[0] if len(q_set) == 1 else tuple(q_set)


noop_quantizer_set = QuantizerFactory.create_set(scaling_mode=ScalingMode.NO_SCALING)<|MERGE_RESOLUTION|>--- conflicted
+++ resolved
@@ -212,24 +212,6 @@
     q_layout: QuantizeLayout = QuantizeLayout.ROWWISE_COLWISE
     data_layout: str = "NT"
 
-<<<<<<< HEAD
-    scale: jnp.ndarray = field(default_factory=lambda: jnp.ones((1,), jnp.float32))
-    amax_history: jnp.ndarray = field(
-        default_factory=lambda: jnp.zeros((QuantizeConfig.AMAX_HISTORY_LEN,), jnp.float32)
-    )
-
-    def tree_flatten(self):
-        """Flatten the quantizer for JAX tree operations.
-
-        Returns:
-            Tuple of (children, aux_data) for tree operations
-        """
-        children = (self.scale, self.amax_history)
-        aux_data = (self.q_dtype, self.scaling_mode, self.q_layout, self.data_layout)
-        return (children, aux_data)
-
-=======
->>>>>>> 3d247590
     def _quantize_func(
         self, x: jnp.ndarray, is_colwise=False, dq_dtype=None, flatten_axis=-1
     ) -> ScaledTensor1x:
@@ -247,14 +229,10 @@
 
         compute_dtype = jnp.float32
         dtype_max = (jnp.finfo(self.q_dtype).max).astype(compute_dtype)
-<<<<<<< HEAD
-        scaled_x = x.astype(compute_dtype) * self.scale
-=======
         amax = jnp.max(jnp.abs(x)).reshape((1,))
         fp8_max = jnp.astype(jnp.finfo(self.q_dtype).max, jnp.float32)
         scale = (fp8_max / amax) / (2**QuantizeConfig.MARGIN)
         scaled_x = x.astype(compute_dtype) * scale
->>>>>>> 3d247590
 
         clipped_scaled_x = jnp.clip(scaled_x, -dtype_max, dtype_max).astype(self.q_dtype)
         scale_inv = 1.0 / scale
@@ -618,13 +596,8 @@
     scaling_mode: ScalingMode
     q_layout: QuantizeLayout
     data_layout: str = None
-<<<<<<< HEAD
     n_groups: int = 1
     quantizers: List[Quantizer] = None
-=======
-    quantizers: List[Quantizer] = None
-    n_groups: int = 1
->>>>>>> 3d247590
 
     def tree_flatten(self):
         """Flatten the quantizer for JAX tree operations.
@@ -643,7 +616,6 @@
             )
         self.data_layout = self.quantizers[0].data_layout
 
-<<<<<<< HEAD
     def _create_grouped_tensor_from_tensor_list(
         self, tensor_list, group_sizes, original_shape, group_axis, mode
     ):
@@ -663,17 +635,6 @@
             grouped_scale_inv.append(tensor.scale_inv.flatten())
 
         grouped_data = jnp.concatenate(grouped_data) if mode == 0 else grouped_data.flatten()
-=======
-    def _create_grouped_tensor_from_tensor_list(self, tensor_list, group_sizes, other_sizes):
-        grouped_data = []
-        grouped_scale_inv = []
-
-        for tensor in tensor_list:
-            grouped_data.append(tensor.data.flatten())
-            grouped_scale_inv.append(tensor.scale_inv.flatten())
-
-        grouped_data = jnp.concatenate(grouped_data)
->>>>>>> 3d247590
         grouped_scale_inv = jnp.concatenate(grouped_scale_inv)
 
         return ScaledTensorFactory.create_1x(
@@ -685,12 +646,8 @@
             tensor_list[0].data_layout,
             tensor_list[0].flatten_axis,
             group_sizes=group_sizes,
-<<<<<<< HEAD
             original_shape=original_shape,
             group_axis=group_axis,
-=======
-            other_sizes=other_sizes,
->>>>>>> 3d247590
         )
 
     def _quantize_func(self, *args, **kwargs):
@@ -704,7 +661,6 @@
         dq_dtype=None,
         flatten_axis=-1,
         group_sizes=None,
-<<<<<<< HEAD
         group_axis=0,
     ):
         """
@@ -713,10 +669,6 @@
         """
         assert group_axis == 0, "Only group_axis == 0 is supported now!"
 
-=======
-    ):
-        assert group_sizes is not None, "Expect group_sizes input!"
->>>>>>> 3d247590
         dq_dtype = dq_dtype if dq_dtype is not None else x.dtype
         if flatten_axis < 0:
             flatten_axis += x.ndim
@@ -734,7 +686,6 @@
         )
         assert is_rowwise or is_colwise, "No quantization layout is specified"
 
-<<<<<<< HEAD
         original_shape = x.shape
 
         if group_sizes is not None:
@@ -774,49 +725,17 @@
                 )
                 tensor_list.append(tensor)
             combine_mode = 0  # Concate
-=======
-        assert (
-            flatten_axis == 1
-        ), f"GroupedQuantizer only support flatten_axis == 1, got {flatten_axis}"
-        assert group_sizes.ndim == 1, (
-            "GroupedQuantizer only support 1D group_sizes, got group_sizes.ndim ="
-            f" {group_sizes.ndim}"
-        )
-
-        assert jnp.sum(group_sizes) == x.shape[flatten_axis - 1], (
-            f"Unable to split x. x.shape[{flatten_axis - 1}] = {x.shape[flatten_axis -1]} while"
-            f" sum(group_sizes) = {jnp.sum(group_sizes)}."
-        )
-
-        other_sizes = x.shape[flatten_axis:]
-
-        x = jnp.split(x, jnp.cumulative_sum(group_sizes)[:-1], axis=flatten_axis - 1)
-        tensor_list = []
-        for i in range(len(group_sizes)):
-            tensor = self.quantizers[i].quantize(
-                x[i], is_rowwise, is_colwise, dq_dtype, flatten_axis
-            )
-            tensor_list.append(tensor)
->>>>>>> 3d247590
 
         grouped_rowwise_tensor = grouped_colwise_tensor = None
         if is_rowwise:
             rowwise_tensor_list = [tensor.get_rowwise_tensor() for tensor in tensor_list]
             grouped_rowwise_tensor = self._create_grouped_tensor_from_tensor_list(
-<<<<<<< HEAD
                 rowwise_tensor_list, group_sizes, original_shape, group_axis, combine_mode
-=======
-                rowwise_tensor_list, group_sizes, other_sizes
->>>>>>> 3d247590
             )
         if is_colwise:
             colwise_tensor_list = [tensor.get_colwise_tensor() for tensor in tensor_list]
             grouped_colwise_tensor = self._create_grouped_tensor_from_tensor_list(
-<<<<<<< HEAD
                 colwise_tensor_list, group_sizes, original_shape, group_axis, combine_mode
-=======
-                colwise_tensor_list, group_sizes, other_sizes
->>>>>>> 3d247590
             )
 
         if is_colwise and is_rowwise:
