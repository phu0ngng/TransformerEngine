# Copyright (c) 2022-2025, NVIDIA CORPORATION & AFFILIATES. All rights reserved.
#
# See LICENSE for license information.
"""Multi-layer perceptron (MLP) operations with layer normalization for Transformer Engine in JAX.

This module provides optimized implementations of MLP blocks commonly used in transformer
architectures. Each MLP block consists of:
1. Layer normalization
2. First dense layer transformation (GEMM1) with bias and activation
3. Second dense layer transformation (GEMM2) with bias

The implementation supports various normalization types, activation functions,
quantization, and distributed training through sharding constraints.
"""

from typing import List, Tuple, Sequence, Union, Callable
from functools import partial

import jax
import jax.numpy as jnp
from jax.ad_checkpoint import checkpoint_name

from . import cpp_extensions as tex
from .layernorm import canonicalize_norm_type
from .quantize import (
    with_sharding_constraint_by_logical_axes,
    QuantizerSet,
    noop_quantizer_set,
    TensorUsage,
)
from .sharding import get_non_contracting_logical_axes


def layernorm_mlp(
    x: jnp.ndarray,
    gamma: jnp.ndarray,
    beta: jnp.ndarray,
    kernels: List[jnp.ndarray],
    biases: List[jnp.ndarray],
    norm_type: str,
    zero_centered_gamma: bool = False,
    epsilon: float = 1e-6,
    norm_input_axes: Tuple[str, ...] = None,
    dot_1_input_axes: Tuple[str, ...] = None,
    dot_2_input_axes: Tuple[str, ...] = None,
    kernel_1_axes: Tuple[str, ...] = None,
    kernel_2_axes: Tuple[str, ...] = None,
    ffn1_ckpt_name: str = "ffn1",
    ffn2_ckpt_name: str = "ffn2",
    activation_type: Sequence[Union[str, Callable]] = ("gelu",),
    quantizer_sets: Tuple[QuantizerSet] = (noop_quantizer_set, noop_quantizer_set),
) -> jnp.ndarray:
    """Apply layer normalization followed by MLP block.

    This function implements the following sequence of operations:
        1. Layer normalization: (x - mean) / sqrt(var + epsilon) * gamma + beta
        2. First dense layer transformation: y1 = x * kernel1 + bias1
        3. Activation function: y2 = activation(y1)
        4. Second dense layer transformation: y3 = y2 * kernel2 + bias2

    Args:
        x: Input tensor with shape [batch..., hidden_in]
        gamma: Scale parameter for normalization with shape [hidden_in]
        beta: Bias parameter for normalization with shape [hidden_in]
        kernels: List of two weight matrices:
            - kernel1: [hidden_in, intermediate]
            - kernel2: [intermediate, hidden_in]
        biases: List of two bias terms:
            - bias1: [intermediate]
            - bias2: [hidden_in]
        norm_type: Type of normalization ("layernorm" or "rmsnorm")
        zero_centered_gamma: Whether to use zero-centered gamma for normalization
        epsilon: Small constant for numerical stability in normalization
        norm_input_axes: Logical axes for sharding the layernorm input
        dot_1_input_axes: Logical axes for sharding the first matrix multiplication
        dot_2_input_axes: Logical axes for sharding the second matrix multiplication
        kernel_1_axes: Logical axes for sharding the first weight matrix
        kernel_2_axes: Logical axes for sharding the second weight matrix
        ffn1_ckpt_name: Name for checkpointing the first feed-forward network
        ffn2_ckpt_name: Name for checkpointing the second feed-forward network
        activation_type: Activation function(s) to apply after the first dense layer transformation
        quantizer_sets: Tuple of two quantizer sets for the two dense layer transformations

    Returns:
        Output tensor with shape [batch..., hidden_in]

    Note:
        - For RMSNorm (norm_type="rmsnorm"), beta must be None and zero_centered_gamma
          must be False
        - The function supports automatic differentiation through JAX's custom VJP
        - Quantization is applied to both dense layer transformations
        - Checkpointing is applied to both feed-forward networks for memory efficiency
    """
    assert len(kernels) == 2

    kernel_1 = kernels[0]
    kernel_2 = kernels[1]
    bias_1 = biases[0]
    bias_2 = biases[1]

    norm_type = canonicalize_norm_type(norm_type)
    if norm_type == "rmsnorm":
        assert beta is None, "beta should be None if norm_type is 'rmsnorm'"
        assert (
            not zero_centered_gamma
        ), "zero_centered_gamma is not supported if norm_type is 'rmsnorm'"

    output = _layernorm_mlp(
        x,
        gamma,
        beta,
        kernel_1,
        kernel_2,
        bias_1,
        bias_2,
        norm_type,
        zero_centered_gamma,
        epsilon,
        norm_input_axes,
        dot_1_input_axes,
        dot_2_input_axes,
        kernel_1_axes,
        kernel_2_axes,
        ffn1_ckpt_name,
        ffn2_ckpt_name,
        activation_type,
        quantizer_sets,
    )
    return output


@partial(jax.custom_vjp, nondiff_argnums=(7, 8, 9, 10, 11, 12, 13, 14, 15, 16, 17))
def _layernorm_mlp(
    x: jnp.ndarray,
    gamma: jnp.ndarray,
    beta: jnp.ndarray,
    kernel_1: jnp.ndarray,
    kernel_2: jnp.ndarray,
    bias_1: jnp.ndarray,
    bias_2: jnp.ndarray,
    norm_type: str,
    zero_centered_gamma: bool,
    epsilon: float,
    norm_input_axes: Tuple[str, ...],
    dot_1_input_axes: Tuple[str, ...],
    dot_2_input_axes: Tuple[str, ...],
    kernel_1_axes: Tuple[str, ...],
    kernel_2_axes: Tuple[str, ...],
    ffn1_ckpt_name: str,
    ffn2_ckpt_name: str,
    activation_type: Sequence[Union[str, Callable]],
    quantizer_sets,
):
    """Internal implementation of layernorm_mlp with custom VJP.

    This function implements the forward pass of layernorm_mlp with support for
    automatic differentiation. It handles the normalization, dense layer transformations,
    activation, and quantization operations.

    Args:
        x: Input tensor
        gamma: Scale parameter for normalization
        beta: Bias parameter for normalization
        kernel_1: First weight matrix
        kernel_2: Second weight matrix
        bias_1: First bias term
        bias_2: Second bias term
        norm_type: Type of normalization
        zero_centered_gamma: Whether to use zero-centered gamma
        epsilon: Small constant for numerical stability
        norm_input_axes: Logical axes for layernorm sharding
        dot_1_input_axes: Logical axes for first matrix multiplication sharding
        dot_2_input_axes: Logical axes for second matrix multiplication sharding
        ffn1_ckpt_name: Name for first feed-forward network checkpointing
        ffn2_ckpt_name: Name for second feed-forward network checkpointing
        activation_type: Activation function(s)
        quantizer_sets: Tuple of quantizer sets

    Returns:
        Output tensor from the combined operations
    """
    output, _ = _layernorm_mlp_fwd_rule(
        x,
        gamma,
        beta,
        kernel_1,
        kernel_2,
        bias_1,
        bias_2,
        norm_type,
        zero_centered_gamma,
        epsilon,
        norm_input_axes,
        dot_1_input_axes,
        dot_2_input_axes,
        kernel_1_axes,
        kernel_2_axes,
        ffn1_ckpt_name,
        ffn2_ckpt_name,
        activation_type,
        quantizer_sets,
    )
    return output


def _layernorm_mlp_fwd_rule(
    x,
    gamma,
    beta,
    kernel_1,
    kernel_2,
    bias_1,
    bias_2,
    norm_type,
    zero_centered_gamma,
    epsilon,
    norm_input_axes,
    dot_1_input_axes,
    dot_2_input_axes,
    kernel_1_axes,
    kernel_2_axes,
    ffn1_ckpt_name,
    ffn2_ckpt_name,
    activation_type,
    quantizer_sets,
):
    """Forward pass rule for layernorm_mlp.

    Implements the forward pass computation including:
    1. Layer normalization with quantization
    2. First matrix multiplication with quantized kernel
    3. Activation function application
    4. Second matrix multiplication with quantized kernel
    5. Optional bias additions
    6. Sharding constraints
    7. Checkpointing for memory efficiency

    Returns:
        Tuple of (output, context) for automatic differentiation
    """
    del kernel_2_axes

    ffn1_quantizer_set, ffn2_quantizer_set = quantizer_sets

    # x should be in shape of (batch..., hidden)
    # Kernel_1 should be in shape of (hidden_in, activation_len, intermediate)
    # Kernel_2 should be in shape of (intermediate, hidden_in)
    assert len(kernel_1.shape) == 3
    assert len(kernel_2.shape) == 2
    assert kernel_1.shape[-2] == len(activation_type)

    x_contracting_dims = (len(x.shape) - 1,)
    k_contracting_dims = (0,)

    assert x.shape[x_contracting_dims[0]] == kernel_1.shape[k_contracting_dims[0]]

    use_bias_1 = bias_1 is not None
    use_bias_2 = bias_1 is not None

    x = with_sharding_constraint_by_logical_axes(x, norm_input_axes)

    casted_ln_out, mu, rsigma = tex.normalization_fwd(
        x,
        gamma,
        beta,
        zero_centered_gamma,
        epsilon,
        norm_type,
        quantizer=ffn1_quantizer_set.x,
        noop_scaled_tensor=True,
    )
    casted_ln_out = with_sharding_constraint_by_logical_axes(casted_ln_out, dot_1_input_axes)

    casted_kernel_1 = tex.quantize(
        kernel_1, flatten_axis=-2, quantizer=ffn1_quantizer_set.kernel, noop_scaled_tensor=True
    )

    # NN GEMM
    # (batch..., hidden_in) x (hidden_in, hidden_out)
    dot_1_output = tex.gemm(
<<<<<<< HEAD
        casted_ln_out.get_rowwise_tensor(),
        casted_kernel_1.get_colwise_tensor(),
        contracting_dims=(x_contracting_dims, k_contracting_dims),
        bias=bias_1 if not tex.gemm_uses_jax_dot() else None,
        fuse_bias=use_bias_1 if not tex.gemm_uses_jax_dot() else False,
=======
        casted_ln_out.get_tensor(TensorUsage.LHS),
        casted_kernel_1.get_tensor(TensorUsage.RHS),
        (x_contracting_dims, k_contracting_dims),
>>>>>>> 3a298e6b
    )

    if dot_1_input_axes is not None and kernel_1_axes is not None:
        dot_1_output_axes = (
            *get_non_contracting_logical_axes(x.ndim, dot_1_input_axes, x_contracting_dims),
            *get_non_contracting_logical_axes(kernel_1.ndim, kernel_1_axes, k_contracting_dims),
        )
        dot_1_output = with_sharding_constraint_by_logical_axes(dot_1_output, dot_1_output_axes)

    if use_bias_1 and tex.gemm_uses_jax_dot():
        bias_1_shape = bias_1.shape
        bias_1_new_shape = (1,) * (dot_1_output.ndim - bias_1.ndim) + bias_1_shape
        dot_1_output += jnp.reshape(bias_1, bias_1_new_shape)

    dot_1_output = checkpoint_name(dot_1_output, ffn1_ckpt_name)

    # (batch..., hidden_in) -> (batch..., hidden)
    casted_act_out = tex.act_lu(
        dot_1_output, activation_type, quantizer=ffn2_quantizer_set.x, noop_scaled_tensor=True
    )

    casted_act_out = with_sharding_constraint_by_logical_axes(casted_act_out, dot_2_input_axes)

    casted_kernel_2 = tex.quantize(
        kernel_2, quantizer=ffn2_quantizer_set.kernel, noop_scaled_tensor=True
    )

    # NN GEMM
    # (batch..., hidden_in) x (hidden_out, hidden_in)
    dot_2_output = tex.gemm(
<<<<<<< HEAD
        casted_act_out.get_rowwise_tensor(),
        casted_kernel_2.get_colwise_tensor(),
        contracting_dims=(x_contracting_dims, k_contracting_dims),
        bias=bias_2 if not tex.gemm_uses_jax_dot() else None,
        fuse_bias=use_bias_2 if not tex.gemm_uses_jax_dot() else False,
=======
        casted_act_out.get_tensor(TensorUsage.LHS),
        casted_kernel_2.get_tensor(TensorUsage.RHS),
        (x_contracting_dims, k_contracting_dims),
>>>>>>> 3a298e6b
    )

    if use_bias_2 and tex.gemm_uses_jax_dot():
        bias_2_shape = bias_2.shape
        bias_2_new_shape = (1,) * (dot_2_output.ndim - bias_2.ndim) + bias_2_shape
        dot_2_output += jnp.reshape(bias_2, bias_2_new_shape)

    dot_2_output = checkpoint_name(dot_2_output, ffn2_ckpt_name)

    ctx = (
        x,
        mu,
        rsigma,
        gamma,
        beta,
        casted_ln_out.get_tensor(TensorUsage.LHS_TRANS),
        casted_kernel_1.get_tensor(TensorUsage.RHS_TRANS),
        dot_1_output,
        casted_act_out.get_tensor(TensorUsage.LHS_TRANS),
        casted_kernel_2.get_tensor(TensorUsage.RHS_TRANS),
        x_contracting_dims,
        k_contracting_dims,
        kernel_1.shape,
        kernel_2.shape,
        use_bias_1,
        use_bias_2,
        quantizer_sets,
    )

    return dot_2_output, ctx


def _layernorm_mlp_bwd_rule(
    norm_type,
    zero_centered_gamma,
    epsilon,
    norm_input_axes,
    dot_1_input_axes,
    dot_2_input_axes,
    kernel_1_axes,
    kernel_2_axes,
    ffn1_ckpt_name,
    ffn2_ckpt_name,
    activation_type,
    ctx,
    grad,
):
    """Backward pass rule for layernorm_mlp.

    Implements the backward pass computation including:
    1. Gradient computation for second matrix multiplication
    2. Gradient computation for activation function
    3. Gradient computation for first matrix multiplication
    4. Gradient computation for layer normalization
    5. Gradient computation for bias terms
    6. Proper handling of quantization

    Returns:
        Tuple of gradients for all input parameters
    """
    del norm_input_axes, ffn1_ckpt_name, ffn2_ckpt_name
    (
        x,
        mu,
        rsigma,
        gamma,
        beta,
        casted_ln_out,
        casted_kernel_1,
        dot_1_output,
        casted_act_out,
        casted_kernel_2,
        x_contracting_dims_in_fwd,
        k_contracting_dims_in_fwd,
        kernel_1_shape,
        kernel_2_shape,
        use_bias_1,
        use_bias_2,
        quantizer_sets,
    ) = ctx

    ffn1_quantizer_set, ffn2_quantizer_set = quantizer_sets

    # Since the sharding of outputs should be the same as dot_1's input
    grad = with_sharding_constraint_by_logical_axes(grad, dot_1_input_axes)

    casted_grad, dbias_2 = tex.quantize_dbias(
        grad, is_dbias=use_bias_2, quantizer=ffn1_quantizer_set.dgrad, noop_scaled_tensor=True
    )

    # k_non_contracting_dims calibrated with the shape difference of grad.ndim vs kernel_1.ndim
    g_contracting_dims_2 = tuple(
        range(grad.ndim - len(kernel_2_shape) + len(k_contracting_dims_in_fwd), grad.ndim)
    )
    # k_non_contracting_dims
    k_contracting_dims_2 = tuple(
        dim for dim in range(len(kernel_2_shape)) if dim not in k_contracting_dims_in_fwd
    )

    # NT GEMM
    # (batch..., hidden_out) x (hidden_in, hidden_out)
    dgrad_2 = tex.gemm(
<<<<<<< HEAD
        casted_grad.get_rowwise_tensor(),
        rowwise_casted_kernel_2,
        contracting_dims=(g_contracting_dims_2, k_contracting_dims_2),
=======
        casted_grad.get_tensor(TensorUsage.LHS),
        casted_kernel_2,
        (g_contracting_dims_2, k_contracting_dims_2),
>>>>>>> 3a298e6b
    )

    dgrad_2 = with_sharding_constraint_by_logical_axes(dgrad_2, dot_2_input_axes)

    x_contracting_dims = g_contracting_dims = tuple(
        range(0, len(x.shape) - len(x_contracting_dims_in_fwd))
    )

    # TN GEMM
    # (hidden, batch...,) x (hidden, batch...)
    wgrad_2 = tex.gemm(
<<<<<<< HEAD
        colwise_casted_act_out,
        casted_grad.get_colwise_tensor(),
        contracting_dims=(x_contracting_dims, g_contracting_dims),
=======
        casted_act_out,
        casted_grad.get_tensor(TensorUsage.RHS),
        (x_contracting_dims, g_contracting_dims),
>>>>>>> 3a298e6b
    )
    wgrad_2 = with_sharding_constraint_by_logical_axes(wgrad_2, kernel_2_axes)

    casted_dact_out, dbias_1 = tex.quantize_dact_dbias(
        dgrad_2,
        dot_1_output,
        activation_type=activation_type,
        is_dbias=use_bias_1,
        quantizer=ffn2_quantizer_set.dgrad,
        noop_scaled_tensor=True,
    )

    # k_non_contracting_dims calibrated with the shape difference of grad.ndim vs kernel_1.ndim
    dact_out_ndim = casted_dact_out.get_tensor(TensorUsage.LHS).data.ndim
    g_contracting_dims_1 = tuple(
        range(dact_out_ndim - len(kernel_1_shape) + len(k_contracting_dims_in_fwd), dact_out_ndim)
    )
    # k_non_contracting_dims
    k_contracting_dims_1 = tuple(
        dim for dim in range(len(kernel_1_shape)) if dim not in k_contracting_dims_in_fwd
    )

    # NT GEMM
    dgrad_1 = tex.gemm(
<<<<<<< HEAD
        casted_dact_out.get_rowwise_tensor(),
        rowwise_casted_kernel_1,
        contracting_dims=(g_contracting_dims_1, k_contracting_dims_1),
=======
        casted_dact_out.get_tensor(TensorUsage.LHS),
        casted_kernel_1,
        (g_contracting_dims_1, k_contracting_dims_1),
>>>>>>> 3a298e6b
    )

    dgrad_1 = with_sharding_constraint_by_logical_axes(dgrad_1, dot_1_input_axes)

    # TN GEMM
    # (hidden, batch...) x (hidden, batch...)
    wgrad_1 = tex.gemm(
<<<<<<< HEAD
        colwise_casted_ln_out,
        casted_dact_out.get_colwise_tensor(),
        contracting_dims=(x_contracting_dims, g_contracting_dims),
=======
        casted_ln_out,
        casted_dact_out.get_tensor(TensorUsage.RHS),
        (x_contracting_dims, g_contracting_dims),
>>>>>>> 3a298e6b
    )

    wgrad_1 = with_sharding_constraint_by_logical_axes(wgrad_1, kernel_1_axes)

    dx, dgamma, dbeta = tex.normalization_bwd(
        dgrad_1,
        x,
        mu,
        rsigma,
        gamma,
        beta,
        zero_centered_gamma=zero_centered_gamma,
        epsilon=epsilon,
        norm_type=norm_type,
    )

    return (dx, dgamma, dbeta, wgrad_1, wgrad_2, dbias_1, dbias_2, quantizer_sets)


_layernorm_mlp.defvjp(_layernorm_mlp_fwd_rule, _layernorm_mlp_bwd_rule)<|MERGE_RESOLUTION|>--- conflicted
+++ resolved
@@ -278,17 +278,11 @@
     # NN GEMM
     # (batch..., hidden_in) x (hidden_in, hidden_out)
     dot_1_output = tex.gemm(
-<<<<<<< HEAD
-        casted_ln_out.get_rowwise_tensor(),
-        casted_kernel_1.get_colwise_tensor(),
+        casted_ln_out.get_tensor(TensorUsage.LHS),
+        casted_kernel_1.get_tensor(TensorUsage.RHS),
         contracting_dims=(x_contracting_dims, k_contracting_dims),
         bias=bias_1 if not tex.gemm_uses_jax_dot() else None,
         fuse_bias=use_bias_1 if not tex.gemm_uses_jax_dot() else False,
-=======
-        casted_ln_out.get_tensor(TensorUsage.LHS),
-        casted_kernel_1.get_tensor(TensorUsage.RHS),
-        (x_contracting_dims, k_contracting_dims),
->>>>>>> 3a298e6b
     )
 
     if dot_1_input_axes is not None and kernel_1_axes is not None:
@@ -319,17 +313,11 @@
     # NN GEMM
     # (batch..., hidden_in) x (hidden_out, hidden_in)
     dot_2_output = tex.gemm(
-<<<<<<< HEAD
-        casted_act_out.get_rowwise_tensor(),
-        casted_kernel_2.get_colwise_tensor(),
+        casted_act_out.get_tensor(TensorUsage.LHS),
+        casted_kernel_2.get_tensor(TensorUsage.RHS),
         contracting_dims=(x_contracting_dims, k_contracting_dims),
         bias=bias_2 if not tex.gemm_uses_jax_dot() else None,
         fuse_bias=use_bias_2 if not tex.gemm_uses_jax_dot() else False,
-=======
-        casted_act_out.get_tensor(TensorUsage.LHS),
-        casted_kernel_2.get_tensor(TensorUsage.RHS),
-        (x_contracting_dims, k_contracting_dims),
->>>>>>> 3a298e6b
     )
 
     if use_bias_2 and tex.gemm_uses_jax_dot():
@@ -432,15 +420,9 @@
     # NT GEMM
     # (batch..., hidden_out) x (hidden_in, hidden_out)
     dgrad_2 = tex.gemm(
-<<<<<<< HEAD
-        casted_grad.get_rowwise_tensor(),
-        rowwise_casted_kernel_2,
-        contracting_dims=(g_contracting_dims_2, k_contracting_dims_2),
-=======
         casted_grad.get_tensor(TensorUsage.LHS),
         casted_kernel_2,
-        (g_contracting_dims_2, k_contracting_dims_2),
->>>>>>> 3a298e6b
+        contracting_dims=(g_contracting_dims_2, k_contracting_dims_2),
     )
 
     dgrad_2 = with_sharding_constraint_by_logical_axes(dgrad_2, dot_2_input_axes)
@@ -452,15 +434,9 @@
     # TN GEMM
     # (hidden, batch...,) x (hidden, batch...)
     wgrad_2 = tex.gemm(
-<<<<<<< HEAD
-        colwise_casted_act_out,
-        casted_grad.get_colwise_tensor(),
-        contracting_dims=(x_contracting_dims, g_contracting_dims),
-=======
         casted_act_out,
         casted_grad.get_tensor(TensorUsage.RHS),
-        (x_contracting_dims, g_contracting_dims),
->>>>>>> 3a298e6b
+        contracting_dims=(x_contracting_dims, g_contracting_dims),
     )
     wgrad_2 = with_sharding_constraint_by_logical_axes(wgrad_2, kernel_2_axes)
 
@@ -485,15 +461,9 @@
 
     # NT GEMM
     dgrad_1 = tex.gemm(
-<<<<<<< HEAD
-        casted_dact_out.get_rowwise_tensor(),
-        rowwise_casted_kernel_1,
-        contracting_dims=(g_contracting_dims_1, k_contracting_dims_1),
-=======
         casted_dact_out.get_tensor(TensorUsage.LHS),
         casted_kernel_1,
-        (g_contracting_dims_1, k_contracting_dims_1),
->>>>>>> 3a298e6b
+        contracting_dims=(g_contracting_dims_1, k_contracting_dims_1),
     )
 
     dgrad_1 = with_sharding_constraint_by_logical_axes(dgrad_1, dot_1_input_axes)
@@ -501,15 +471,9 @@
     # TN GEMM
     # (hidden, batch...) x (hidden, batch...)
     wgrad_1 = tex.gemm(
-<<<<<<< HEAD
-        colwise_casted_ln_out,
-        casted_dact_out.get_colwise_tensor(),
-        contracting_dims=(x_contracting_dims, g_contracting_dims),
-=======
         casted_ln_out,
         casted_dact_out.get_tensor(TensorUsage.RHS),
-        (x_contracting_dims, g_contracting_dims),
->>>>>>> 3a298e6b
+        contracting_dims=(x_contracting_dims, g_contracting_dims),
     )
 
     wgrad_1 = with_sharding_constraint_by_logical_axes(wgrad_1, kernel_1_axes)
