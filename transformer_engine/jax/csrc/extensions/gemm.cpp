/*************************************************************************
 * Copyright (c) 2022-2025, NVIDIA CORPORATION & AFFILIATES. All rights reserved.
 *
 * See LICENSE for license information.
 ************************************************************************/
#include "transformer_engine/gemm.h"

#include <memory>

#include "common/util/cuda_runtime.h"
#include "common/util/system.h"
#include "extensions.h"
#include "transformer_engine/multi_streams.h"
#include "xla/ffi/api/c_api.h"

#define MXFP8_BLOCK_SIZE 32

namespace transformer_engine {
namespace jax {

Error_Type GroupedGemmFFI(cudaStream_t stream, Buffer_Type lhs_data, Buffer_Type lhs_scale,
                          Buffer_Type rhs_data, Buffer_Type rhs_scale, Buffer_Type bias,
                          Buffer_Type group_sizes, Buffer_Type group_offset, Result_Type output,
                          Result_Type workspace, size_t m, size_t n, size_t k, bool lhs_is_trans,
                          bool rhs_is_trans, JAXX_Scaling_Mode scaling_mode, bool has_bias) {
  // Notes on matrix layouts and transpose:
  // Jax uses row-major data_layout, on entering this function, each input matrix pair:
  //   A: row-major [m, k] for N - [k, m] for T
  //   B: row-major [k, n] for N - [n, k] for T
  // on exiting this function, JAX expect:
  //   C: row-major with size [m, n].
  // cuBLAS uses column-major data_layout, in this view, each input matrix pair:
  //   A: column-major with size [k, m] for T - [m, k] for N
  //   B: column-major with size [n, k] for T - [k, n] for N
  //
  // If we call cuBLAS GEMM for A * B, the output will be:
  //   C: column-major with size [m, n] --> row-major with size [n, m].
  // To make the output compatible with JAX, we need to swap A and B in cuBLAS GEMM call.

  // Inputs
  auto lhs_ptr = reinterpret_cast<uint8_t *>(lhs_data.untyped_data());
  auto rhs_ptr = reinterpret_cast<uint8_t *>(rhs_data.untyped_data());
  auto lhs_scale_ptr = reinterpret_cast<uint8_t *>(lhs_scale.untyped_data());
  auto rhs_scale_ptr = reinterpret_cast<uint8_t *>(rhs_scale.untyped_data());
  auto lhs_dtype = convert_ffi_datatype_to_te_dtype(lhs_data.element_type());
  auto rhs_dtype = convert_ffi_datatype_to_te_dtype(rhs_data.element_type());
  auto lhs_scale_dtype = convert_ffi_datatype_to_te_dtype(lhs_scale.element_type());
  auto rhs_scale_dtype = convert_ffi_datatype_to_te_dtype(rhs_scale.element_type());
  auto bias_ptr = has_bias ? reinterpret_cast<uint8_t *>(bias.untyped_data()) : nullptr;
  auto bias_dtype = convert_ffi_datatype_to_te_dtype(bias.element_type());

  NVTE_CHECK(group_sizes.dimensions().size() == 1);
  size_t num_gemms = group_sizes.dimensions()[0];

  // Outputs
  auto out_ptr = reinterpret_cast<uint8_t *>(output->untyped_data());
  auto out_dtype = convert_ffi_datatype_to_te_dtype(output->element_type());
  auto workspace_ptr = reinterpret_cast<uint8_t *>(workspace->untyped_data());
  auto workspace_size = product(workspace->dimensions()) / num_streams;

  size_t lhs_dtype_bytes = te_dtype_bytes(lhs_dtype);
  size_t rhs_dtype_bytes = te_dtype_bytes(rhs_dtype);
  size_t lhs_scale_dtype_bytes = te_dtype_bytes(lhs_scale_dtype);
  size_t rhs_scale_dtype_bytes = te_dtype_bytes(rhs_scale_dtype);
  size_t bias_dtype_bytes = te_dtype_bytes(bias_dtype);
  size_t out_dtype_bytes = te_dtype_bytes(out_dtype);

  NVTE_CHECK(lhs_dtype_bytes == rhs_dtype_bytes, "sizeof(lhs_dtype) != sizeof(rhs_dtype)");
  NVTE_CHECK(lhs_scale_dtype_bytes == rhs_scale_dtype_bytes,
             "sizeof(lhs_scale_dtype) != sizeof(rhs_scale_dtype)");
  NVTE_CHECK(m * k == product(lhs_data.dimensions()), "Unexpected lhs size! Expect ", m * k,
             ", got ", product(lhs_data.dimensions()));
  NVTE_CHECK(n * k * num_gemms == product(rhs_data.dimensions()),
             "Unexpected rhs size! Expect n * k * num_gemms = ", n, " * ", k, " * ", num_gemms,
             " = ", n * k * num_gemms, ", got ", product(rhs_data.dimensions()));
  NVTE_CHECK(n * m == product(output->dimensions()), "Unexpected output size! Expect ", n * m,
             ", got ", product(output->dimensions()));

  size_t dim_list_bytes = sizeof(int32_t) * num_gemms;
  std::vector<int32_t> dim_list_host(num_gemms);
  auto dim_list_ptr = reinterpret_cast<int32_t *>(group_sizes.untyped_data());
  cudaMemcpyAsync(dim_list_host.data(), dim_list_ptr, dim_list_bytes, cudaMemcpyDeviceToHost,
                  stream);
  // Note: This may break cudaGraph.
  cudaStreamSynchronize(stream);
  size_t sum_group_sizes = std::accumulate(dim_list_host.begin(), dim_list_host.end(), 0);
  NVTE_CHECK(m == sum_group_sizes, "Unexpected group_sizes! M =", m,
             ", got sum(group_sizes)=", sum_group_sizes);

  bool trans_lhs = lhs_is_trans;
  bool trans_rhs = rhs_is_trans;
  auto num_math_sm = cuda::sm_count() - getenv<int>("NVTE_EXT_MARGIN_SM", 0);
  bool grad = false;
  bool accumulate = false;
  bool use_split_accumulator = false;
  auto bias_shape = std::vector<size_t>{has_bias ? n : 0};
  const int arch = cuda::sm_arch();

  // These lists are to keep the TensorWrapper objects alive
  std::vector<TensorWrapper> lhs_wrapper_list;
  std::vector<TensorWrapper> rhs_wrapper_list;
  std::vector<TensorWrapper> bias_wrapper_list;
  std::vector<TensorWrapper> pre_gelu_wrapper_list;
  std::vector<TensorWrapper> out_wrapper_list;
  std::vector<TensorWrapper> workspace_wrapper_list;

  // These lists are the actual NVTETensor (void *) lists for multi-stream GEMM
  std::vector<NVTETensor> lhs_list;
  std::vector<NVTETensor> rhs_list;
  std::vector<NVTETensor> bias_list;
  std::vector<NVTETensor> pre_gelu_list;
  std::vector<NVTETensor> out_list;
  std::vector<NVTETensor> workspace_list;

<<<<<<< HEAD
  for (size_t i = 0; i < num_gemms; i++) {
    size_t m_i = dim_list_host[i];
    auto lhs_shape = std::vector<size_t>{lhs_is_trans ? k : m_i, lhs_is_trans ? m_i : k};
    auto rhs_shape = std::vector<size_t>{rhs_is_trans ? n : k, rhs_is_trans ? k : n};
    // auto lhs_shape = std::vector<size_t>{lhs_is_trans ? m_i : k,
    //                                     lhs_is_trans ? k : m_i};
    // auto rhs_shape = std::vector<size_t>{rhs_is_trans ? k : n,
    //                                      rhs_is_trans ? n : k};

    auto out_shape = std::vector<size_t>{m_i, n};
    auto lhs_scale_shape = std::vector<size_t>{1, 1};
    auto rhs_scale_shape = std::vector<size_t>{1, 1};

    auto lhs_i = TensorWrapper(get_nvte_scaling_mode(scaling_mode));
    auto rhs_i = TensorWrapper(get_nvte_scaling_mode(scaling_mode));

    lhs_i.set_rowwise_data(static_cast<void *>(lhs_ptr), lhs_dtype, lhs_shape);

    if (arch < 100 && !rhs_is_trans && is_fp8_dtype(rhs_dtype))
      rhs_i.set_columnwise_data(static_cast<void *>(rhs_ptr), rhs_dtype, rhs_shape);
    else
      rhs_i.set_rowwise_data(static_cast<void *>(rhs_ptr), rhs_dtype, rhs_shape);

    auto lhs_scale_size = std::vector<size_t>{1};
    auto rhs_scale_size = std::vector<size_t>{1};
    if (scaling_mode == JAXX_Scaling_Mode::MXFP8_1D_SCALING) {
      NVTE_CHECK(k % MXFP8_BLOCK_SIZE == 0, "MXFP8 K-dim being divisble by %d (got %d)",
                 MXFP8_BLOCK_SIZE, k);
      size_t scale_k = k / MXFP8_BLOCK_SIZE;
      lhs_scale_size[0] = m_i * scale_k;
      rhs_scale_size[0] = n * scale_k;
=======
  int lhs_list_offset = 0;
  int rhs_list_offset = num_gemms;
  int lhs_sinv_list_offset = 2 * num_gemms;
  int rhs_sinv_list_offset = 3 * num_gemms;
  int bias_list_offset = 4 * num_gemms;
  int out_list_offset = 0;
  for (int i = 0; i < num_gemms; i++) {
    Buffer_Type lhs_i = input_list.get<Buffer_Type>(lhs_list_offset + i).value();
    Buffer_Type rhs_i = input_list.get<Buffer_Type>(rhs_list_offset + i).value();
    Buffer_Type lhs_sinv_i = input_list.get<Buffer_Type>(lhs_sinv_list_offset + i).value();
    Buffer_Type rhs_sinv_i = input_list.get<Buffer_Type>(rhs_sinv_list_offset + i).value();
    Result_Type out_i = output_list.get<Buffer_Type>(out_list_offset + i).value();

    DType lhs_dtype = convert_ffi_datatype_to_te_dtype(lhs_i.element_type());
    DType rhs_dtype = convert_ffi_datatype_to_te_dtype(rhs_i.element_type());
    DType out_dtype = convert_ffi_datatype_to_te_dtype(out_i->element_type());

    void *lhs_ptr = lhs_i.untyped_data();
    void *rhs_ptr = rhs_i.untyped_data();
    void *lhs_sinv_ptr = lhs_sinv_i.untyped_data();
    void *rhs_sinv_ptr = rhs_sinv_i.untyped_data();
    void *out_ptr = out_i->untyped_data();

    // Placeholder for bias since it can be empty
    DType bias_dtype = DType::kFloat32;
    void *bias_ptr = nullptr;

    auto lhs_shape_ = lhs_i.dimensions();
    auto rhs_shape_ = rhs_i.dimensions();

    // lhs and rhs has shape [1, m, k] and [1, n, k]
    size_t m = lhs_shape_[1];
    size_t n = rhs_shape_[1];
    size_t k = lhs_shape_[2];

    auto lhs_shape = std::vector<size_t>{m, k};
    auto rhs_shape = std::vector<size_t>{n, k};
    auto out_shape = std::vector<size_t>{n, m};
    auto lhs_sinv_shape = std::vector<size_t>{1, 1};
    auto rhs_sinv_shape = std::vector<size_t>{1, 1};

    if (scaling_mode == JAXX_Scaling_Mode::NO_SCALING ||
        scaling_mode == JAXX_Scaling_Mode::DELAYED_TENSOR_SCALING ||
        scaling_mode == JAXX_Scaling_Mode::CURRENT_TENSOR_SCALING) {
      float *amax_dptr = nullptr;
      float *scale_dptr = nullptr;
      auto lhs_i_ = TensorWrapper(lhs_ptr, lhs_shape, lhs_dtype, amax_dptr, scale_dptr,
                                  reinterpret_cast<float *>(lhs_sinv_ptr));
      auto rhs_i_ = TensorWrapper(rhs_ptr, rhs_shape, rhs_dtype, amax_dptr, scale_dptr,
                                  reinterpret_cast<float *>(rhs_sinv_ptr));
      lhs_wrapper_list.push_back(std::move(lhs_i_));
      rhs_wrapper_list.push_back(std::move(rhs_i_));
    } else if (scaling_mode == JAXX_Scaling_Mode::MXFP8_1D_SCALING) {
      // Note: the scale_inv array should have been swizzled in Python before lowering
      auto lhs_sinv_shape_ = lhs_sinv_i.dimensions();
      auto rhs_sinv_shape_ = rhs_sinv_i.dimensions();
      for (int i = 0; i < 2; i++) {
        lhs_sinv_shape[i] = lhs_sinv_shape_[i];
        rhs_sinv_shape[i] = rhs_sinv_shape_[i];
      }

      NVTEScalingMode nvte_scaling_mode = get_nvte_scaling_mode(scaling_mode);
      TensorWrapper lhs_i_(nvte_scaling_mode);
      TensorWrapper rhs_i_(nvte_scaling_mode);
      lhs_i_.set_rowwise_data(lhs_ptr, lhs_dtype, lhs_shape);
      rhs_i_.set_rowwise_data(rhs_ptr, rhs_dtype, rhs_shape);
      lhs_i_.set_rowwise_scale_inv(lhs_sinv_ptr, DType::kFloat8E8M0, lhs_sinv_shape);
      rhs_i_.set_rowwise_scale_inv(rhs_sinv_ptr, DType::kFloat8E8M0, rhs_sinv_shape);

      lhs_wrapper_list.push_back(std::move(lhs_i_));
      rhs_wrapper_list.push_back(std::move(rhs_i_));
    } else {
      NVTE_ERROR("Unsupported scaling mode: ", static_cast<int>(scaling_mode));
>>>>>>> 3d247590
    }
    if (is_fp8_dtype(lhs_dtype)) {
      lhs_i.set_rowwise_scale_inv(static_cast<void *>(lhs_scale_ptr), lhs_scale_dtype,
                                  lhs_scale_size);

      if (arch < 100 && !rhs_is_trans)
        rhs_i.set_columnwise_scale_inv(static_cast<void *>(rhs_scale_ptr), rhs_scale_dtype,
                                       rhs_scale_size);
      else
        rhs_i.set_rowwise_scale_inv(static_cast<void *>(rhs_scale_ptr), rhs_scale_dtype,
                                    rhs_scale_size);

    } else {
      NVTE_CHECK(scaling_mode == JAXX_Scaling_Mode::NO_SCALING,
                 "Unsupported scaling mode: ", static_cast<int>(scaling_mode));
    }
    lhs_wrapper_list.push_back(std::move(lhs_i));
    rhs_wrapper_list.push_back(std::move(rhs_i));

    auto out_i = TensorWrapper(static_cast<void *>(out_ptr), out_shape, out_dtype);
    lhs_ptr += m_i * k * lhs_dtype_bytes;
    rhs_ptr += n * k * rhs_dtype_bytes;
    out_ptr += m_i * n * out_dtype_bytes;
    if (is_fp8_dtype(lhs_dtype)) {
      lhs_scale_ptr += lhs_scale_size[0] * lhs_scale_dtype_bytes;
      rhs_scale_ptr += rhs_scale_size[0] * rhs_scale_dtype_bytes;
    }

    auto bias_i = TensorWrapper(bias_ptr, bias_shape, bias_dtype);
    if (has_bias) bias_ptr += n * bias_dtype_bytes;
    auto pre_gelu_i = TensorWrapper(nullptr, std::vector<size_t>{0}, out_dtype);

    out_wrapper_list.push_back(std::move(out_i));
    bias_wrapper_list.push_back(std::move(bias_i));
    pre_gelu_wrapper_list.push_back(std::move(pre_gelu_i));

    lhs_list.push_back(lhs_wrapper_list.back().data());
    rhs_list.push_back(rhs_wrapper_list.back().data());
    bias_list.push_back(bias_wrapper_list.back().data());
    pre_gelu_list.push_back(pre_gelu_wrapper_list.back().data());
    out_list.push_back(out_wrapper_list.back().data());
  }

  auto workspace_shape = std::vector<size_t>{workspace_size};
  for (int i = 0; i < num_streams; i++) {
    auto workspace_i =
        TensorWrapper(static_cast<void *>(workspace_ptr), workspace_shape, DType::kByte);
    workspace_wrapper_list.push_back(std::move(workspace_i));
    workspace_list.push_back(workspace_wrapper_list.back().data());
    workspace_ptr += workspace_size;
  }

  nvte_multi_stream_cublas_gemm(rhs_list.data(), lhs_list.data(), out_list.data(), bias_list.data(),
                                pre_gelu_list.data(), num_gemms, rhs_is_trans, lhs_is_trans, grad,
                                workspace_list.data(), accumulate, use_split_accumulator,
                                num_math_sm, stream);

  return ffi_with_cuda_error_check();
}

XLA_FFI_DEFINE_HANDLER_SYMBOL(GroupedGemmHandler, GroupedGemmFFI,
                              FFI::Bind()
                                  .Ctx<FFI_Stream_Type>()  // stream
                                  .Arg<Buffer_Type>()      // lhs_data
                                  .Arg<Buffer_Type>()      // lhs_scale
                                  .Arg<Buffer_Type>()      // rhs_data
                                  .Arg<Buffer_Type>()      // rhs_scale
                                  .Arg<Buffer_Type>()      // bias
                                  .Arg<Buffer_Type>()      // group_sizes
                                  .Arg<Buffer_Type>()      // group_offset
                                  .Ret<Buffer_Type>()      // output
                                  .Ret<Buffer_Type>()      // workspace
                                  .Attr<int64_t>("M")
                                  .Attr<int64_t>("N")
                                  .Attr<int64_t>("K")
                                  .Attr<bool>("lhs_is_trans")
                                  .Attr<bool>("rhs_is_trans")
                                  .Attr<JAXX_Scaling_Mode>("scaling_mode")
                                  .Attr<bool>("has_bias"),
                              FFI_CudaGraph_Traits);

}  // namespace jax
}  // namespace transformer_engine<|MERGE_RESOLUTION|>--- conflicted
+++ resolved
@@ -112,7 +112,6 @@
   std::vector<NVTETensor> out_list;
   std::vector<NVTETensor> workspace_list;
 
-<<<<<<< HEAD
   for (size_t i = 0; i < num_gemms; i++) {
     size_t m_i = dim_list_host[i];
     auto lhs_shape = std::vector<size_t>{lhs_is_trans ? k : m_i, lhs_is_trans ? m_i : k};
@@ -144,81 +143,6 @@
       size_t scale_k = k / MXFP8_BLOCK_SIZE;
       lhs_scale_size[0] = m_i * scale_k;
       rhs_scale_size[0] = n * scale_k;
-=======
-  int lhs_list_offset = 0;
-  int rhs_list_offset = num_gemms;
-  int lhs_sinv_list_offset = 2 * num_gemms;
-  int rhs_sinv_list_offset = 3 * num_gemms;
-  int bias_list_offset = 4 * num_gemms;
-  int out_list_offset = 0;
-  for (int i = 0; i < num_gemms; i++) {
-    Buffer_Type lhs_i = input_list.get<Buffer_Type>(lhs_list_offset + i).value();
-    Buffer_Type rhs_i = input_list.get<Buffer_Type>(rhs_list_offset + i).value();
-    Buffer_Type lhs_sinv_i = input_list.get<Buffer_Type>(lhs_sinv_list_offset + i).value();
-    Buffer_Type rhs_sinv_i = input_list.get<Buffer_Type>(rhs_sinv_list_offset + i).value();
-    Result_Type out_i = output_list.get<Buffer_Type>(out_list_offset + i).value();
-
-    DType lhs_dtype = convert_ffi_datatype_to_te_dtype(lhs_i.element_type());
-    DType rhs_dtype = convert_ffi_datatype_to_te_dtype(rhs_i.element_type());
-    DType out_dtype = convert_ffi_datatype_to_te_dtype(out_i->element_type());
-
-    void *lhs_ptr = lhs_i.untyped_data();
-    void *rhs_ptr = rhs_i.untyped_data();
-    void *lhs_sinv_ptr = lhs_sinv_i.untyped_data();
-    void *rhs_sinv_ptr = rhs_sinv_i.untyped_data();
-    void *out_ptr = out_i->untyped_data();
-
-    // Placeholder for bias since it can be empty
-    DType bias_dtype = DType::kFloat32;
-    void *bias_ptr = nullptr;
-
-    auto lhs_shape_ = lhs_i.dimensions();
-    auto rhs_shape_ = rhs_i.dimensions();
-
-    // lhs and rhs has shape [1, m, k] and [1, n, k]
-    size_t m = lhs_shape_[1];
-    size_t n = rhs_shape_[1];
-    size_t k = lhs_shape_[2];
-
-    auto lhs_shape = std::vector<size_t>{m, k};
-    auto rhs_shape = std::vector<size_t>{n, k};
-    auto out_shape = std::vector<size_t>{n, m};
-    auto lhs_sinv_shape = std::vector<size_t>{1, 1};
-    auto rhs_sinv_shape = std::vector<size_t>{1, 1};
-
-    if (scaling_mode == JAXX_Scaling_Mode::NO_SCALING ||
-        scaling_mode == JAXX_Scaling_Mode::DELAYED_TENSOR_SCALING ||
-        scaling_mode == JAXX_Scaling_Mode::CURRENT_TENSOR_SCALING) {
-      float *amax_dptr = nullptr;
-      float *scale_dptr = nullptr;
-      auto lhs_i_ = TensorWrapper(lhs_ptr, lhs_shape, lhs_dtype, amax_dptr, scale_dptr,
-                                  reinterpret_cast<float *>(lhs_sinv_ptr));
-      auto rhs_i_ = TensorWrapper(rhs_ptr, rhs_shape, rhs_dtype, amax_dptr, scale_dptr,
-                                  reinterpret_cast<float *>(rhs_sinv_ptr));
-      lhs_wrapper_list.push_back(std::move(lhs_i_));
-      rhs_wrapper_list.push_back(std::move(rhs_i_));
-    } else if (scaling_mode == JAXX_Scaling_Mode::MXFP8_1D_SCALING) {
-      // Note: the scale_inv array should have been swizzled in Python before lowering
-      auto lhs_sinv_shape_ = lhs_sinv_i.dimensions();
-      auto rhs_sinv_shape_ = rhs_sinv_i.dimensions();
-      for (int i = 0; i < 2; i++) {
-        lhs_sinv_shape[i] = lhs_sinv_shape_[i];
-        rhs_sinv_shape[i] = rhs_sinv_shape_[i];
-      }
-
-      NVTEScalingMode nvte_scaling_mode = get_nvte_scaling_mode(scaling_mode);
-      TensorWrapper lhs_i_(nvte_scaling_mode);
-      TensorWrapper rhs_i_(nvte_scaling_mode);
-      lhs_i_.set_rowwise_data(lhs_ptr, lhs_dtype, lhs_shape);
-      rhs_i_.set_rowwise_data(rhs_ptr, rhs_dtype, rhs_shape);
-      lhs_i_.set_rowwise_scale_inv(lhs_sinv_ptr, DType::kFloat8E8M0, lhs_sinv_shape);
-      rhs_i_.set_rowwise_scale_inv(rhs_sinv_ptr, DType::kFloat8E8M0, rhs_sinv_shape);
-
-      lhs_wrapper_list.push_back(std::move(lhs_i_));
-      rhs_wrapper_list.push_back(std::move(rhs_i_));
-    } else {
-      NVTE_ERROR("Unsupported scaling mode: ", static_cast<int>(scaling_mode));
->>>>>>> 3d247590
     }
     if (is_fp8_dtype(lhs_dtype)) {
       lhs_i.set_rowwise_scale_inv(static_cast<void *>(lhs_scale_ptr), lhs_scale_dtype,
