--- conflicted
+++ resolved
@@ -258,11 +258,8 @@
   bool has_colwise = quantize_layout == QuantizeLayout::COLWISE ||
                      quantize_layout == QuantizeLayout::ROWWISE_COLWISE;
   bool is_delayed_scaling = scaling_mode == JAXX_Scaling_Mode::DELAYED_TENSOR_SCALING;
-<<<<<<< HEAD
-=======
   bool const is_tensor_scaling = scaling_mode == JAXX_Scaling_Mode::DELAYED_TENSOR_SCALING ||
                                  scaling_mode == JAXX_Scaling_Mode::CURRENT_TENSOR_SCALING;
->>>>>>> fb95f3ad
 
   size_t input_dtype_bytes = te_dtype_bytes(in_dtype);
   size_t output_dtype_bytes = te_dtype_bytes(out_dtype);
@@ -270,13 +267,8 @@
   size_t group_size_dtype_bytes = te_dtype_bytes(group_size_dtype);
   size_t colwise_output_dtype_bytes = has_colwise ? output_dtype_bytes : 0;
   size_t colwise_sinv_dtype_bytes = has_colwise ? sinv_dtype_bytes : 0;
-<<<<<<< HEAD
-  size_t scale_dtype_bytes = is_delayed_scaling ? te_dtype_bytes(scale_dtype) : 0;
-  size_t amax_dtype_bytes = is_delayed_scaling ? te_dtype_bytes(amax_dtype) : 0;
-=======
   size_t scale_dtype_bytes = is_tensor_scaling ? te_dtype_bytes(scale_dtype) : 0;
   size_t amax_dtype_bytes = is_tensor_scaling ? te_dtype_bytes(amax_dtype) : 0;
->>>>>>> fb95f3ad
 
   auto input_dims = inputs.dimensions();
   int64_t input_ndim = input_dims.size();
@@ -309,11 +301,7 @@
              "Unexpected group_sizes! Got %zu (M=%zu, input_dims[0] = %zu)", sum_group_sizes, m,
              input_dims[0]);
 
-<<<<<<< HEAD
-  if (is_fp8_dtype(out_dtype) && scaling_mode == JAXX_Scaling_Mode::DELAYED_TENSOR_SCALING) {
-=======
   if (is_delayed_scaling) {
->>>>>>> fb95f3ad
     NVTE_CHECK(amaxs->dimensions()[0] == num_groups, "Unexpected amax size, Expected ", num_groups,
                ", got ", amaxs->dimensions()[0]);
     NVTE_CHECK(amax_dtype == DType::kFloat32 && scale_dtype == DType::kFloat32);
@@ -335,23 +323,15 @@
       out_i.set_rowwise_data(static_cast<void *>(output_ptr), out_dtype, shape_i);
 
       if (is_fp8_dtype(out_dtype)) {
-<<<<<<< HEAD
-        if (is_delayed_scaling) {
-=======
         if (is_tensor_scaling) {
->>>>>>> fb95f3ad
           out_i.set_scale(static_cast<void *>(scale_ptr), DType::kFloat32, std::vector<size_t>{1});
           out_i.set_amax(static_cast<void *>(amax_ptr), DType::kFloat32, std::vector<size_t>{1});
           out_i.set_rowwise_scale_inv(static_cast<void *>(sinv_ptr), sinv_dtype,
                                       std::vector<size_t>{1});
           sinv_size = 1;
         } else {
-<<<<<<< HEAD
-          auto sinv_shape_i = get_mxfp8_scale_shape(m_i, n, false /*is_colwise*/);
-=======
           const bool is_colwise = false;
           auto sinv_shape_i = get_mxfp8_scale_shape(m_i, n, is_colwise);
->>>>>>> fb95f3ad
           out_i.set_rowwise_scale_inv(static_cast<void *>(sinv_ptr), sinv_dtype, sinv_shape_i);
           sinv_size = product(sinv_shape_i);
         }
@@ -359,32 +339,18 @@
     }
 
     if (has_colwise) {
-<<<<<<< HEAD
-      auto &tmp_shape = is_delayed_scaling ? shape_trans_i : shape_i;
-      out_i.set_columnwise_data(static_cast<void *>(colwise_output_ptr), out_dtype, tmp_shape);
-      // For 2x delayed scaling, the scale buffer is shared between rowwise and columnwise scaling
-      auto &tmp_sinv_ptr =
-          (scaling_mode == JAXX_Scaling_Mode::DELAYED_TENSOR_SCALING) ? sinv_ptr : colwise_sinv_ptr;
-
-      if (is_delayed_scaling) {
-=======
       auto &tmp_shape = is_tensor_scaling ? shape_trans_i : shape_i;
       out_i.set_columnwise_data(static_cast<void *>(colwise_output_ptr), out_dtype, tmp_shape);
       // For 2x delayed scaling, the scale buffer is shared between rowwise and columnwise scaling
       auto &tmp_sinv_ptr = is_tensor_scaling ? sinv_ptr : colwise_sinv_ptr;
 
       if (is_tensor_scaling) {
->>>>>>> fb95f3ad
         out_i.set_columnwise_scale_inv(static_cast<void *>(tmp_sinv_ptr), sinv_dtype,
                                        std::vector<size_t>{1});
         colwise_sinv_size = 1;
       } else {
-<<<<<<< HEAD
-        auto sinv_shape_i = get_mxfp8_scale_shape(m_i, n, true /*is_colwise*/);
-=======
         const bool is_colwise = true;
         auto sinv_shape_i = get_mxfp8_scale_shape(m_i, n, is_colwise);
->>>>>>> fb95f3ad
         out_i.set_columnwise_scale_inv(static_cast<void *>(colwise_sinv_ptr), sinv_dtype,
                                        sinv_shape_i);
         colwise_sinv_size = product(sinv_shape_i);
