# Copyright (c) 2022-2025, NVIDIA CORPORATION & AFFILIATES. All rights reserved.
#
# See LICENSE for license information.
"""JAX/TE custom ops for quantization"""
import operator
from functools import reduce
from typing import Tuple, Optional
from packaging import version
import math

import jax
import jax.numpy as jnp
from jax import dtypes
from jax.experimental.custom_partitioning import SdyShardingRule
from jax.sharding import PartitionSpec

import transformer_engine_jax

from .base import BasePrimitive, register_primitive
from .misc import (
    get_padded_spec,
    check_valid_batch_dims,
    te_dtype_to_jax_dtype,
    jax_dtype_to_te_dtype,
    multidim_transpose,
    should_apply_1x_fused_dbias_war_for_arch_l_100,
    NamedSharding,
)
from ..sharding import all_reduce_max_along_all_axes_except_PP, all_reduce_sum_along_dp_fsdp
<<<<<<< HEAD
from ..quantize import (
    ScaledTensor2x,
    ScaledTensor,
    ScaledTensorFactory,
    GroupedScaledTensor1x,
    Quantizer,
    GroupedQuantizer,
    QuantizeLayout,
    DelayedScaleQuantizer,
    ScalingMode,
=======
from ..quantize import ScaledTensor2x, ScaledTensor, ScaledTensorFactory
from ..quantize import (
    Quantizer,
    QuantizeLayout,
    DelayedScaleQuantizer,
    ScalingMode,
    compute_scale_from_amax,
>>>>>>> 5bee81e2
)

if version.parse(jax.__version__) >= version.parse("0.5.0"):
    from jax import ffi  # pylint: disable=ungrouped-imports
else:
    from jax.extend import ffi  # pylint: disable=ungrouped-imports


__all__ = ["quantize", "quantize_dbias", "grouped_quantize"]


class DBiasQuantizePrimitive(BasePrimitive):
    """
    Cast Primitive wrapping nvte_quantize and nvte_quantize_dbias
    """

    name = "te_dbias_quantize_ffi"
    multiple_results = True
    impl_static_args = (
        2,
        3,
        4,
        5,
        6,
        7,
        8,
    )  # out_dtype, scaling_mode, q_layout, flatten_axis, scale_dtype, is_dbias, is_outer
    inner_primitive = None
    outer_primitive = None

    @staticmethod
    def abstract(
        x_aval,
        scale_aval,
        *,
        out_dtype,
        scaling_mode,
        q_layout,
        flatten_axis,
        scale_dtype,
        is_dbias,
        is_outer,
    ):
        """
        te_dbias_quantize_p abstract
        """
        dtype = dtypes.canonicalize_dtype(x_aval.dtype)
        assert dtype in [jnp.float32, jnp.float16, jnp.bfloat16]
        out_shape = x_aval.shape
        assert scale_aval is None or scale_aval.dtype == jnp.float32

        if q_layout in (QuantizeLayout.ROWWISE.value, QuantizeLayout.ROWWISE_COLWISE.value):
            rowwise_out_shape = out_shape
        else:
            rowwise_out_shape = (1,)
        rowwise_out_aval = jax.core.ShapedArray(shape=rowwise_out_shape, dtype=out_dtype)

        updated_amax_aval = jax.core.ShapedArray(shape=(1,), dtype=jnp.float32)

        rowwise_scale_inv_shape, colwise_scale_inv_shape = ScalingMode(
            scaling_mode
        ).get_scale_shape_2x(x_aval.shape, is_padded=not is_outer, flatten_axis=flatten_axis)

        if q_layout in (QuantizeLayout.COLWISE.value, QuantizeLayout.ROWWISE_COLWISE.value):
            if ScalingMode(scaling_mode).is_tensor_scaling():
                colwise_out_shape = multidim_transpose(out_shape, transpose_axis=flatten_axis)
            else:
                colwise_out_shape = out_shape
        else:
            colwise_out_shape = (1,)
            colwise_scale_inv_shape = (1,)
        colwise_out_aval = jax.core.ShapedArray(shape=colwise_out_shape, dtype=out_dtype)
        scale_inv_aval = jax.core.ShapedArray(shape=rowwise_scale_inv_shape, dtype=scale_dtype)
        colwise_scale_inv_aval = jax.core.ShapedArray(
            shape=colwise_scale_inv_shape, dtype=scale_dtype
        )

        if is_dbias:
            dbias_shape = x_aval.shape[flatten_axis:]
            gi_hidden_size = reduce(operator.mul, x_aval.shape[flatten_axis:], 1)
            (wkspace_info,) = transformer_engine_jax.get_dbias_quantize_workspace_sizes(
                x_aval.size // gi_hidden_size,
                gi_hidden_size,
                jax_dtype_to_te_dtype(x_aval.dtype),
                jax_dtype_to_te_dtype(out_dtype),
                scaling_mode,
                QuantizeLayout(
                    q_layout
                ),  # For now until we have auto-decoding for QuantizeLayout enum
            )
            wkspace_shape = wkspace_info[0]
            wkspace_dtype = te_dtype_to_jax_dtype(wkspace_info[1])
        else:
            dbias_shape = (1,)
            wkspace_shape = (1,)
            wkspace_dtype = jnp.float32
        dbias_aval = jax.core.ShapedArray(shape=dbias_shape, dtype=dtype)
        wkspace_aval = jax.core.ShapedArray(shape=wkspace_shape, dtype=wkspace_dtype)

        return (
            rowwise_out_aval,
            colwise_out_aval,
            scale_inv_aval,
            colwise_scale_inv_aval,
            updated_amax_aval,
            dbias_aval,
            wkspace_aval,
        )

    @staticmethod
    def outer_abstract(*args, **kwargs):
        """
        te_dbias_quantize_p outer primitive abstract
        """
        (
            out,
            colwise_out,
            scale_inv,
            colwise_scale_inv,
            updated_amax,
            dbias,
            _,
        ) = DBiasQuantizePrimitive.abstract(*args, **kwargs)
        return out, colwise_out, scale_inv, colwise_scale_inv, updated_amax, dbias

    @staticmethod
    def lowering(
        ctx,
        x,
        scale,
        *,
        out_dtype,
        scaling_mode,
        q_layout,
        flatten_axis,
        scale_dtype,
        is_dbias,
        is_outer,
    ):
        """
        te_dbias_quantize_p lowering rules
        """
        del out_dtype, scale_dtype, is_outer
        x_aval, scale_aval = ctx.avals_in
        assert x_aval.dtype in [jnp.float32, jnp.float16, jnp.bfloat16]
        assert scale_aval.dtype == jnp.float32
        return ffi.ffi_lowering(DBiasQuantizePrimitive.name)(
            ctx,
            x,
            scale,
            scaling_mode=scaling_mode.value,
            q_layout=q_layout,
            flatten_axis=flatten_axis,
            is_dbias=is_dbias,
        )

    @staticmethod
    def impl(
        x,
        scale,
        out_dtype,
        scaling_mode,
        q_layout,
        flatten_axis,
        scale_dtype,
        is_dbias,
        is_outer,
    ):
        """
        te_dbias_quantize_p implementation
        """
        del is_outer
        assert DBiasQuantizePrimitive.inner_primitive is not None
        (
            out,
            colwise_out,
            scale_inv,
            colwise_scale_inv,
            updated_amax,
            dbias,
            _,
        ) = DBiasQuantizePrimitive.inner_primitive.bind(
            x,
            scale,
            out_dtype=out_dtype,
            scaling_mode=scaling_mode,
            q_layout=q_layout,
            flatten_axis=flatten_axis,
            scale_dtype=scale_dtype,
            is_dbias=is_dbias,
            is_outer=False,
        )
        rowwise_scale_inv_shape, colwise_scale_inv_shape = ScalingMode(
            scaling_mode
        ).get_scale_shape_2x(x.shape, is_padded=False, flatten_axis=flatten_axis)
        scale_inv = jax.lax.slice(
            scale_inv, [0] * len(rowwise_scale_inv_shape), rowwise_scale_inv_shape
        )
        if q_layout in (QuantizeLayout.COLWISE.value, QuantizeLayout.ROWWISE_COLWISE.value):
            colwise_scale_inv = jax.lax.slice(
                colwise_scale_inv, [0] * len(colwise_scale_inv_shape), colwise_scale_inv_shape
            )
        return (
            out,
            colwise_out,
            scale_inv,
            colwise_scale_inv,
            updated_amax,
            dbias,
        )  # Exclude wkspace

    @staticmethod
    def batcher(
        batched_args,
        batch_dims,
        *,
        out_dtype,
        scaling_mode,
        q_layout,
        flatten_axis,
        scale_dtype,
        is_dbias,
        is_outer,
    ):
        """
        to describe batch rules for vmap
        """
        del is_outer
        check_valid_batch_dims(batch_dims)
        assert DBiasQuantizePrimitive.outer_primitive is not None
        x, scale = batched_args
        x_bdim, scale_bdim = batch_dims
        amax_bdim = scale_bdim

        out_bdims = x_bdim, x_bdim, scale_bdim, scale_bdim, amax_bdim, x_bdim
        return (
            DBiasQuantizePrimitive.outer_primitive.bind(
                x,
                scale,
                out_dtype=out_dtype,
                scaling_mode=scaling_mode,
                q_layout=q_layout,
                flatten_axis=flatten_axis,
                scale_dtype=scale_dtype,
                is_dbias=is_dbias,
            ),
            out_bdims,
        )

    @staticmethod
    def infer_sharding_from_operands(
        out_dtype,
        scaling_mode,
        q_layout,
        flatten_axis,
        scale_dtype,
        is_dbias,
        is_outer,
        mesh,
        arg_infos,
        result_infos,
    ):
        del (out_dtype, result_infos, scale_dtype, is_outer)  # Unused.

        x_spec = get_padded_spec(arg_infos[0])
        scale_spec = get_padded_spec(arg_infos[1])
        out_sharding = NamedSharding(
            mesh,
            PartitionSpec(*x_spec),
            desc="DBiasQuantizePrimitive.out_sharding",
        )
        if q_layout in (QuantizeLayout.COLWISE.value, QuantizeLayout.ROWWISE_COLWISE.value):
            if ScalingMode(scaling_mode).is_tensor_scaling():
                colwise_out_spec = multidim_transpose(x_spec, transpose_axis=flatten_axis)
            else:
                colwise_out_spec = x_spec
        else:
            colwise_out_spec = (None,)
        colwise_out_sharding = NamedSharding(
            mesh,
            PartitionSpec(*colwise_out_spec),
            desc="DBiasQuantizePrimitive.colwise_out_sharding",
        )

        dbias_spec = x_spec[flatten_axis:] if is_dbias else (None,)
        dbias_sharding = NamedSharding(
            mesh,
            PartitionSpec(*dbias_spec),
            desc="DBiasQuantizePrimitive.dbias_sharding",
        )

        scale_inv_spec = amax_spec = colwise_scale_inv_spec = (None,)
        if scaling_mode == ScalingMode.DELAYED_TENSOR_SCALING.value:
            scale_inv_spec = amax_spec = scale_spec
        elif scaling_mode == ScalingMode.MXFP8_1D_SCALING.value:
            scale_inv_spec = x_spec

        if q_layout in (QuantizeLayout.COLWISE.value, QuantizeLayout.ROWWISE_COLWISE.value):
            colwise_scale_inv_spec = scale_inv_spec

        scale_inv_sharding = NamedSharding(
            mesh, PartitionSpec(*scale_inv_spec), desc="DBiasQuantizePrimitive.scale_inv"
        )
        amax_sharding = NamedSharding(
            mesh, PartitionSpec(*amax_spec), desc="DBiasQuantizePrimitive.amax"
        )
        colwise_scale_inv_sharding = NamedSharding(
            mesh,
            PartitionSpec(*colwise_scale_inv_spec),
            desc="DBiasQuantizePrimitive.colwise_scale_inv",
        )

        return (
            out_sharding,
            colwise_out_sharding,
            scale_inv_sharding,
            colwise_scale_inv_sharding,
            amax_sharding,
            dbias_sharding,
        )

    @staticmethod
    def partition(
        out_dtype,
        scaling_mode,
        q_layout,
        flatten_axis,
        scale_dtype,
        is_dbias,
        is_outer,
        mesh,
        arg_infos,
        result_infos,
    ):
        del result_infos, is_outer

        x_spec = get_padded_spec(arg_infos[0])
        scale_spec = get_padded_spec(arg_infos[1])
        out_sharding = NamedSharding(
            mesh,
            PartitionSpec(*x_spec),
            desc="DBiasQuantizePrimitive.out_sharding",
        )
        if q_layout in (QuantizeLayout.COLWISE.value, QuantizeLayout.ROWWISE_COLWISE.value):
            if ScalingMode(scaling_mode).is_tensor_scaling():
                colwise_out_spec = multidim_transpose(x_spec, transpose_axis=flatten_axis)
            else:
                colwise_out_spec = x_spec
        else:
            colwise_out_spec = (None,)
        colwise_out_sharding = NamedSharding(
            mesh,
            PartitionSpec(*colwise_out_spec),
            desc="DBiasQuantizePrimitive.colwise_out_sharding",
        )

        dbias_spec = x_spec[flatten_axis:] if is_dbias else (None,)
        dbias_sharding = NamedSharding(
            mesh,
            PartitionSpec(*dbias_spec),
            desc="DBiasQuantizePrimitive.dbias_sharding",
        )

        scale_inv_spec = amax_spec = colwise_scale_inv_spec = (None,)
        if scaling_mode == ScalingMode.DELAYED_TENSOR_SCALING.value:
            scale_inv_spec = amax_spec = scale_spec
        elif scaling_mode == ScalingMode.MXFP8_1D_SCALING.value:
            scale_inv_spec = x_spec

        if q_layout in (QuantizeLayout.COLWISE.value, QuantizeLayout.ROWWISE_COLWISE.value):
            colwise_scale_inv_spec = scale_inv_spec

        scale_inv_sharding = NamedSharding(
            mesh, PartitionSpec(*scale_inv_spec), desc="DBiasQuantizePrimitive.scale_inv"
        )
        amax_sharding = NamedSharding(
            mesh, PartitionSpec(*amax_spec), desc="DBiasQuantizePrimitive.amax"
        )
        colwise_scale_inv_sharding = NamedSharding(
            mesh,
            PartitionSpec(*colwise_scale_inv_spec),
            desc="DBiasQuantizePrimitive.colwise_scale_inv",
        )

        arg_shardings = tuple(arg_i.sharding for arg_i in arg_infos)
        out_shardings = (
            out_sharding,
            colwise_out_sharding,
            scale_inv_sharding,
            colwise_scale_inv_sharding,
            amax_sharding,
            dbias_sharding,
        )

        def sharded_impl(x, scale):
            (
                local_x,
                local_colwise_x,
                local_scale_inv,
                local_colwise_scale_inv,
                local_amax,
                local_dbias,
            ) = DBiasQuantizePrimitive.impl(
                x,
                scale,
                out_dtype=out_dtype,
                scaling_mode=scaling_mode,
                q_layout=q_layout,
                flatten_axis=flatten_axis,
                scale_dtype=scale_dtype,
                is_dbias=is_dbias,
                is_outer=True,
            )

            if scaling_mode == ScalingMode.DELAYED_TENSOR_SCALING.value:
                global_updated_amax = all_reduce_max_along_all_axes_except_PP(local_amax, mesh)
            else:
                global_updated_amax = local_amax

            if is_dbias:
                global_dbias = all_reduce_sum_along_dp_fsdp(local_dbias, mesh)
            else:
                global_dbias = local_dbias

            return (
                local_x,
                local_colwise_x,
                local_scale_inv,
                local_colwise_scale_inv,
                global_updated_amax,
                global_dbias,
            )

        return mesh, sharded_impl, out_shardings, arg_shardings

    @staticmethod
    def shardy_sharding_rule(
        out_dtype,
        scaling_mode,
        q_layout,
        flatten_axis,
        scale_dtype,
        is_dbias,
        is_outer,
        mesh,
        value_types,
        result_types,
    ):
        del out_dtype, scale_dtype, is_outer, mesh, result_types

        scale_rules = ScalingMode(scaling_mode).get_shardy_sharding_rules(
            len(value_types[0].shape),
            unique_var="DBiasQuantizePrimitive_i",
            flatten_axis=flatten_axis,
        )

        x_axes = scale_rules.input_spec
        colwise_scale_inv = scale_rules.colwise_rule

        out = x_axes
        if q_layout in (QuantizeLayout.COLWISE.value, QuantizeLayout.ROWWISE_COLWISE.value):
            if ScalingMode(scaling_mode).is_tensor_scaling():
                colwise_out = tuple(multidim_transpose(x_axes, transpose_axis=flatten_axis))
            else:
                colwise_out = x_axes
        else:
            colwise_out = ("j",)
            colwise_scale_inv = ("k",)

        dbias = x_axes[flatten_axis:] if is_dbias else ("l",)
        amax = ("m",)

        return SdyShardingRule(
            (x_axes, ("…1",)),
            (out, colwise_out, scale_rules.rowwise_rule, colwise_scale_inv, amax, dbias),
            **scale_rules.factor_sizes,
        )


register_primitive(DBiasQuantizePrimitive)


def _jax_quantize(
    x, quantizer: Quantizer = None, dq_dtype: Optional[jnp.dtype] = None, flatten_axis: int = -1
):
    if quantizer is None:
        return x
    return quantizer.quantize(x, dq_dtype=dq_dtype, flatten_axis=flatten_axis)


def _jax_dbias(dx: jnp.ndarray, dtype=None, flatten_axis: int = -1):
    assert flatten_axis < 0
    dtype = dtype or dx.dtype
    dbias = jnp.sum(
        dx.astype(jnp.float32),
        axis=tuple(range(dx.ndim + flatten_axis)),
        keepdims=False,
    )
    return dbias.astype(dtype)


def _jax_quantize_dbias(
    x,
    quantizer: Quantizer = None,
    dq_dtype: Optional[jnp.dtype] = None,
    flatten_axis: int = -1,
):
    if quantizer is None:
        return x, None
    return (
        quantizer.quantize(x, dq_dtype=dq_dtype, flatten_axis=flatten_axis),
        _jax_dbias(x, dtype=dq_dtype, flatten_axis=flatten_axis),
    )


def _quantize_dbias_impl(
    x: jnp.ndarray,
    quantizer: Quantizer,
    is_dbias: bool = False,
    dq_dtype: Optional[jnp.dtype] = None,
    flatten_axis: int = -1,
) -> Tuple[ScaledTensor2x, jnp.ndarray]:
    """
    Cast wrapper
    Return FP8 tensor
    """
    assert (dq_dtype is None) or (
        quantizer is not None
    ), "quantizer must be provided if dq_dtype is provided"

    dq_dtype = dq_dtype or x.dtype

    if not DBiasQuantizePrimitive.enabled():
        if is_dbias:
            return _jax_quantize_dbias(
                x,
                quantizer=quantizer,
                dq_dtype=dq_dtype,
                flatten_axis=flatten_axis,
            )
        return (
            _jax_quantize(x, quantizer=quantizer, dq_dtype=dq_dtype, flatten_axis=flatten_axis),
            None,
        )

    # TE/common doesn't support colwise only quantization yet
    if quantizer is not None and quantizer.q_layout == QuantizeLayout.COLWISE:
        if is_dbias:
            return _jax_quantize_dbias(
                x,
                quantizer=quantizer,
                dq_dtype=dq_dtype,
                flatten_axis=flatten_axis,
            )
        return (
            _jax_quantize(x, quantizer=quantizer, dq_dtype=dq_dtype, flatten_axis=flatten_axis),
            None,
        )
    scale = jnp.empty((), jnp.float32)

    # TE/common dbias_quantize does not support 1x on arch < 100
    if should_apply_1x_fused_dbias_war_for_arch_l_100(is_dbias=is_dbias, quantizer=quantizer):
        out, _ = _quantize_dbias_impl(
            x=x,
            is_dbias=False,
            quantizer=quantizer,
            dq_dtype=dq_dtype,
            flatten_axis=flatten_axis,
        )
        dbias = _jax_dbias(x, dtype=dq_dtype, flatten_axis=flatten_axis)
        return out, dbias

    if quantizer is None:
        if is_dbias:
            return x, _jax_dbias(x, dtype=dq_dtype, flatten_axis=flatten_axis)
        return x, None

    if quantizer.scaling_mode == ScalingMode.CURRENT_TENSOR_SCALING:
        # Globally reduce amax across all devices for current scaling so we have a single global scale.
        # This differs from the PyTorch implementation which uses a local amax and scale per-device and persists this
        # until the tensor is dequantized (e.g. in the GEMM).
        amax = jnp.amax(jnp.abs(x), keepdims=True).astype(jnp.float32)
        scale = compute_scale_from_amax(amax, quantizer.q_dtype)

    if isinstance(quantizer, DelayedScaleQuantizer):
        scale = quantizer.scale

    (
        rowwise_casted_output,
        colwise_casted_output,
        rowwise_scale_inv,
        colwise_scale_inv,
        updated_amax,
        dbias,
    ) = DBiasQuantizePrimitive.outer_primitive.bind(
        x,
        scale,
        out_dtype=quantizer.q_dtype,
        scaling_mode=quantizer.scaling_mode.value,
        q_layout=quantizer.q_layout.value,
        flatten_axis=flatten_axis,
        scale_dtype=quantizer.get_scale_dtype(),
        is_dbias=is_dbias,
        is_outer=True,
    )
    # For DelayedScaling2x, the scale buffer is shared between rowwise and colwise
    if quantizer.scaling_mode.is_tensor_scaling() and quantizer.is_2x2x():
        colwise_scale_inv = rowwise_scale_inv

    quantizer.update(updated_amax)

    out = ScaledTensorFactory.create(
        data=rowwise_casted_output,
        scale_inv=rowwise_scale_inv,
        colwise_data=colwise_casted_output,
        colwise_scale_inv=colwise_scale_inv,
        scaling_mode=quantizer.scaling_mode,
        dq_dtype=dq_dtype,
        q_layout=quantizer.q_layout,
        data_layout=quantizer.get_data_layout(),
        flatten_axis=flatten_axis,
    )
    return out, dbias.astype(dq_dtype)


def quantize(
    x: jnp.ndarray,
    quantizer: Quantizer,
    flatten_axis: int = -1,
) -> Tuple[ScaledTensor]:
    """Quantize input tensor according to the quantizer.

    Args:
        x: Input tensor to be quantized.
            Shape: (..., K) where K is the hidden size.
        quantizer: Quantizer for FP8 quantization of the output.
        flatten_axis: The quantization axis in which input data can be flattened to 2D for quantization.
            Defaults to -1.

    Returns:
        A ScaledTensor containing the quantized input tensor.
    """
    out, _ = _quantize_dbias_impl(
        x,
        quantizer=quantizer,
        flatten_axis=flatten_axis,
    )
    return out


def quantize_dbias(
    dz: jnp.ndarray,
    quantizer: Quantizer,
    is_dbias: bool = True,
    flatten_axis: int = -1,
) -> Tuple[ScaledTensor2x, jnp.ndarray]:
    """Quantize input tensor and compute bias gradient.

    Args:
        dz: Input tensor to be quantized and used for bias gradient computation.
            Shape: (..., K) where K is the hidden size.
        quantizer: Quantizer for FP8 quantization of the output.
        is_dbias: If True, compute bias gradient. Defaults to True.
        flatten_axis: The quantization axis in which input data can be flattened to 2D for quantization.
            Defaults to -1.

    Returns:
        A tuple containing:
        - A ScaledTensor containing the quantized input tensor.
            The ScaledTensor includes both the quantized data and scaling factors.
        - The bias gradient tensor.
            Shape: (K,) or empty if is_dbias is False.
    """
    return _quantize_dbias_impl(
        dz, quantizer=quantizer, is_dbias=is_dbias, flatten_axis=flatten_axis
    )


class GroupedQuantizePrimitive(BasePrimitive):
    """
    Cast Primitive wrapping nvte_quantize and nvte_quantize_dbias
    """

    name = "te_grouped_quantize_ffi"
    multiple_results = True
    impl_static_args = (
        3,
        4,
        5,
        6,
        7,
        8,
    )  # out_dtype, scaling_mode, q_layout, flatten_axis, scale_dtype
    inner_primitive = None
    outer_primitive = None

    @staticmethod
    def abstract(
        x_aval,
        scale_aval,
        group_sizes_aval,
        *,
        out_dtype,
        scaling_mode,
        q_layout,
        flatten_axis,
        group_axis,
        scale_dtype,
    ):
        """
        te_dbias_quantize_p abstract
        """
        dtype = dtypes.canonicalize_dtype(x_aval.dtype)
        assert dtype in [jnp.float32, jnp.float16, jnp.bfloat16]
        out_shape = math.prod(x_aval.shape)
        # TODO(Phuong): can scale_aval be None?
        assert scale_aval is None or scale_aval.dtype == jnp.float32

        rowwise_scale_inv_shape, colwise_scale_inv_shape = ScalingMode(
            scaling_mode
        ).get_grouped_scale_shape_2x(
            x_aval.shape,
            group_sizes_aval.size,
            group_axis,
            is_padded=True,
            flatten_axis=flatten_axis,
        )

        if q_layout in (QuantizeLayout.ROWWISE.value, QuantizeLayout.ROWWISE_COLWISE.value):
            rowwise_out_shape = out_shape
        else:
            rowwise_out_shape = (1,)
            rowwise_scale_inv_shape = (1,)
        rowwise_out_aval = jax.core.ShapedArray(shape=rowwise_out_shape, dtype=out_dtype)

        amax_aval = jax.core.ShapedArray(shape=(group_sizes_aval.size,), dtype=jnp.float32)

        if q_layout in (QuantizeLayout.COLWISE.value, QuantizeLayout.ROWWISE_COLWISE.value):
            colwise_out_shape = out_shape
        else:
            colwise_out_shape = (1,)
            colwise_scale_inv_shape = (1,)
        colwise_out_aval = jax.core.ShapedArray(shape=colwise_out_shape, dtype=out_dtype)
        scale_inv_aval = jax.core.ShapedArray(shape=rowwise_scale_inv_shape, dtype=scale_dtype)
        colwise_scale_inv_aval = jax.core.ShapedArray(
            shape=colwise_scale_inv_shape, dtype=scale_dtype
        )

        return (
            rowwise_out_aval,
            colwise_out_aval,
            scale_inv_aval,
            colwise_scale_inv_aval,
            amax_aval,
        )

    @staticmethod
    def outer_abstract(*args, **kwargs):
        """
        te_dbias_quantize_p outer primitive abstract
        """
        # Phuong: keeping outer abstract so that we can add fuse dbias later
        (
            out,
            colwise_out,
            scale_inv,
            colwise_scale_inv,
            updated_amax,
        ) = DBiasQuantizePrimitive.abstract(*args, **kwargs)
        return out, colwise_out, scale_inv, colwise_scale_inv, updated_amax

    @staticmethod
    def lowering(
        ctx,
        x,
        scale,
        group_sizes,
        *,
        out_dtype,
        scaling_mode,
        q_layout,
        flatten_axis,
        group_axis,
        scale_dtype,
    ):
        """
        te_dbias_quantize_p lowering rules
        """
        del out_dtype, scale_dtype
        x_aval, scale_aval, group_sizes_aval = ctx.avals_in
        assert x_aval.dtype in [jnp.float32, jnp.float16, jnp.bfloat16]
        assert scale_aval.dtype == jnp.float32
        assert group_sizes_aval.dtype == jnp.int32
        assert group_axis == 0
        return ffi.ffi_lowering(GroupedQuantizePrimitive.name)(
            ctx,
            x,
            scale,
            group_sizes,
            scaling_mode=scaling_mode.value,
            q_layout=q_layout,
            flatten_axis=flatten_axis,
        )

    @staticmethod
    def impl(
        x,
        scale,
        group_sizes,
        out_dtype,
        scaling_mode,
        q_layout,
        flatten_axis,
        group_axis,
        scale_dtype,
    ):
        """
        te_dbias_quantize_p implementation
        """
        assert GroupedQuantizePrimitive.inner_primitive is not None
        (
            out,
            colwise_out,
            scale_inv,
            colwise_scale_inv,
            updated_amax,
        ) = GroupedQuantizePrimitive.inner_primitive.bind(
            x,
            scale,
            group_sizes,
            out_dtype=out_dtype,
            scaling_mode=scaling_mode,
            q_layout=q_layout,
            flatten_axis=flatten_axis,
            group_axis=group_axis,
            scale_dtype=scale_dtype,
        )
        return (out, colwise_out, scale_inv, colwise_scale_inv, updated_amax)


register_primitive(GroupedQuantizePrimitive)


def grouped_quantize(
    x: jnp.ndarray,
    quantizer: GroupedQuantizer,
    group_sizes: jnp.ndarray = None,
    flatten_axis: int = -1,
) -> GroupedScaledTensor1x:

    # TODO(Phuong): add support for flatten_axis = -2
    assert flatten_axis == -1, f"Only flatten_axis = -1 is supported for now, got {flatten_axis}"
    group_axis = 0

    if group_sizes is None:
        group_sizes = jnp.ones(x.shape[group_axis], dtype=jnp.int32)

    if not GroupedQuantizePrimitive.enabled():
        return quantizer.quantize(
            x, flatten_axis=flatten_axis, group_sizes=group_sizes, group_axis=group_axis
        )
    n_groups = group_sizes.size
    original_shape = x.shape
    assert n_groups == len(
        quantizer.quantizers
    ), f"n_groups={n_groups} != n_quantizers = {len(quantizer.quantizers)}"
    scale = jnp.empty((n_groups,), jnp.float32)

    if quantizer.scaling_mode == ScalingMode.DELAYED_TENSOR_SCALING:
        for i, quantizer_i in enumerate(quantizer.quantizers):
            scale = scale.at[i].set(quantizer_i.scale[0])

    # WAR for DelayedScaling COLWISE
    apply_colwise_war = (
        quantizer.scaling_mode == ScalingMode.DELAYED_TENSOR_SCALING
        and quantizer.q_layout == QuantizeLayout.COLWISE
    )
    q_layout = QuantizeLayout.ROWWISE_COLWISE if apply_colwise_war else quantizer.q_layout

    (
        rowwise_casted_output,
        colwise_casted_output,
        rowwise_scale_inv,
        colwise_scale_inv,
        updated_amax,
    ) = GroupedQuantizePrimitive.outer_primitive.bind(
        x,
        scale,
        group_sizes,
        out_dtype=quantizer.q_dtype,
        scaling_mode=quantizer.scaling_mode.value,
        q_layout=q_layout.value,
        flatten_axis=flatten_axis,
        group_axis=group_axis,
        scale_dtype=quantizer.get_scale_dtype(),
    )

    # For DelayedScaling2x, the scale buffer is shared between rowwise and colwise
    if (
        quantizer.scaling_mode == ScalingMode.DELAYED_TENSOR_SCALING
        and quantizer.is_2x2x()
        or apply_colwise_war
    ):
        colwise_scale_inv = rowwise_scale_inv

    # TODO(Phuong): store the whole updated_amax in the grouped_quantize instead?
    if quantizer.scaling_mode == ScalingMode.DELAYED_TENSOR_SCALING:
        for i, quantizer_i in enumerate(quantizer.quantizers):
            quantizer_i.update(updated_amax[i].reshape((1,)))

    out = ScaledTensorFactory.create(
        data=rowwise_casted_output,
        scale_inv=rowwise_scale_inv,
        colwise_data=colwise_casted_output,
        colwise_scale_inv=colwise_scale_inv,
        scaling_mode=quantizer.scaling_mode,
        dq_dtype=x.dtype,
        q_layout=quantizer.q_layout,
        data_layout=quantizer.get_data_layout(),
        flatten_axis=flatten_axis,
        group_sizes=group_sizes,
        group_axis=group_axis,
        original_shape=original_shape,
    )
    return out<|MERGE_RESOLUTION|>--- conflicted
+++ resolved
@@ -27,7 +27,6 @@
     NamedSharding,
 )
 from ..sharding import all_reduce_max_along_all_axes_except_PP, all_reduce_sum_along_dp_fsdp
-<<<<<<< HEAD
 from ..quantize import (
     ScaledTensor2x,
     ScaledTensor,
@@ -38,15 +37,7 @@
     QuantizeLayout,
     DelayedScaleQuantizer,
     ScalingMode,
-=======
-from ..quantize import ScaledTensor2x, ScaledTensor, ScaledTensorFactory
-from ..quantize import (
-    Quantizer,
-    QuantizeLayout,
-    DelayedScaleQuantizer,
-    ScalingMode,
     compute_scale_from_amax,
->>>>>>> 5bee81e2
 )
 
 if version.parse(jax.__version__) >= version.parse("0.5.0"):
