# Copyright (c) 2022-2025, NVIDIA CORPORATION & AFFILIATES. All rights reserved.
#
# See LICENSE for license information.
"""JAX/TE base custom ops"""
import os
import re
import warnings
from abc import ABCMeta, abstractmethod
from functools import partial
from packaging import version

from jax.extend import core
from jax.interpreters import xla, mlir
from jax.experimental.custom_partitioning import custom_partitioning
from jax._src.interpreters import batching
from jax._src import dispatch

import jax
import transformer_engine_jax

if version.parse(jax.__version__) >= version.parse("0.5.0"):
    from jax import ffi  # pylint: disable=ungrouped-imports
else:
    from jax.extend import ffi  # pylint: disable=ungrouped-imports


class BasePrimitive(metaclass=ABCMeta):
    """
    jax primitive
    """

    name = None

    _is_enabled = True

    # Default list of primitives to disable for all recipes
<<<<<<< HEAD
    _default_disable_names = ["GemmPrimitive"]
=======
    _default_disable_names = ["GemmPrimitive", "NormFwdPrimitive", "NormBwdPrimitive"]
>>>>>>> 6d178b4e

    @classmethod
    def enabled(cls):
        """
        Determines if a custom call is enabled based on a state variable and environment variables.
        Checks `NVTE_JAX_CUSTOM_CALLS` (key/value format) first, then falls back to the deprecated `NVTE_JAX_CUSTOM_CALLS_RE` (regex pattern),
        and finally to the internal state `_is_enabled` if neither is set.

        Environment Variables:
            1. `NVTE_JAX_CUSTOM_CALLS`: Preferred key/value format to enable/disable specific primitives or a single value 'true' or 'false' to enable/disable all primitives.
               - Example 1 (global enable): 'true' enables all primitives.
               - Example 2 (global disable): 'false' disables all primitives.
               - Example 3 (specific settings): 'DBiasQuantizePrimitive=false,GemmPrimitive=true' disables DBiasQuantizePrimitive and enables GemmPrimitive, leaving others at their default state.
                 Note that the default state is set at class level based on _default_disable_names.
            2. `NVTE_JAX_CUSTOM_CALLS_RE`: Deprecated regex pattern to match primitive names.
               - Example: 'DBiasQuantizePrimitive' or '^(?!DBiasQuantizePrimitive$).+$' to enable/disable DBiasQuantizePrimitive.
               - A deprecation warning is raised if used; it will be removed in future releases.

        Behavior:
            1. Checks if `NVTE_JAX_CUSTOM_CALLS` is set and parses key/value pairs or single true/false value.
            2. If not set, checks `NVTE_JAX_CUSTOM_CALLS_RE` (with deprecation warning) for regex matching.
            3. If neither is set, falls back to the internal state `_is_enabled`.
        """

        # Check new key/value environment variable first
        custom_calls_str = os.getenv("NVTE_JAX_CUSTOM_CALLS")
        if custom_calls_str is not None:
            custom_calls_str = custom_calls_str.strip()
            if custom_calls_str.lower() == "true":
                return True
            if custom_calls_str.lower() == "false":
                return False

            # Parse key=value pairs
            settings = {}
            for pair in custom_calls_str.split(","):
                pair = pair.strip()
                if "=" in pair:
                    key, value = pair.split("=", 1)
                    key = key.strip()
                    value = value.strip().lower()
                    settings[key] = value == "true"
            if cls.__name__ in settings:
                return settings[cls.__name__]

        # Check old regex environment variable (deprecated)
        pattern_str = os.getenv("NVTE_JAX_CUSTOM_CALLS_RE")
        if pattern_str is not None:
            warnings.warn(
                "NVTE_JAX_CUSTOM_CALLS_RE is deprecated and will be removed in future releases. Use"
                " NVTE_JAX_CUSTOM_CALLS with key=value format instead (e.g.,"
                " 'DBiasQuantizePrimitive=false').",
                DeprecationWarning,
            )
            pattern = re.compile(pattern_str)
            env_enabled = pattern.fullmatch(cls.__name__) is not None
            return env_enabled

        # If no environment variable is set, fall back to the internal state
        return cls._is_enabled

    @classmethod
    def set_enabled(cls, enabled: bool):
        """
        Sets the enabled state for this primitive.
        """
        cls._is_enabled = enabled

    @staticmethod
    @abstractmethod
    def abstract():
        """
        to describe computing graph
        """
        return NotImplemented

    @classmethod
    def outer_abstract(cls, *args, **kwargs):
        """
        optional abstract wrapper to eliminate workspace tensors
        """
        return cls.abstract(*args, **kwargs)

    @staticmethod
    @abstractmethod
    def lowering():
        """
        to describe MLIR
        """
        return NotImplemented

    @staticmethod
    @abstractmethod
    def impl():
        """
        to describe implementation
        """
        return NotImplemented

    @staticmethod
    @abstractmethod
    def batcher():
        """
        to describe batch rules for vmap
        """
        return NotImplemented

    @staticmethod
    @abstractmethod
    def infer_sharding_from_operands():
        """
        to describe infer_sharding_from_operands for custom_partitioning
        """
        return NotImplemented

    @staticmethod
    @abstractmethod
    def partition():
        """
        to describe partition for custom_partitioning
        """
        return NotImplemented

    @staticmethod
    @abstractmethod
    def shardy_sharding_rule(*args):
        """
        Returns the sharding rule for this primitive.
        """
        del args
        return "... -> ..."


# Registry to store all registered primitive classes
_primitive_registry = {}


def register_primitive(cls):
    """
    Register a JAX primitive and add it to the internal registry.
    """
    _primitive_registry[cls.__name__] = cls

    # Set default disabled state at class level based on _default_disable_names
    if cls.__name__ in BasePrimitive._default_disable_names:
        cls.set_enabled(False)

    def name_of_wrapper_p():
        return cls.name + "_wrapper"

    inner_p = core.Primitive(cls.name)
    dispatch.prim_requires_devices_during_lowering.add(inner_p)
    inner_p.multiple_results = cls.multiple_results
    inner_p.def_impl(partial(xla.apply_primitive, inner_p))
    inner_p.def_abstract_eval(cls.abstract)
    mlir.register_lowering(inner_p, cls.lowering, platform="cuda")
    cls.inner_primitive = inner_p

    outer_p = core.Primitive(name_of_wrapper_p())
    dispatch.prim_requires_devices_during_lowering.add(outer_p)
    outer_p.multiple_results = cls.multiple_results
    outer_p.def_impl(cls.impl)
    outer_p.def_abstract_eval(cls.outer_abstract)
    batching.primitive_batchers[outer_p] = cls.batcher
    outer_p_lower = custom_partitioning(cls.impl, static_argnums=cls.impl_static_args)
    outer_p_lower.def_partition(
        infer_sharding_from_operands=cls.infer_sharding_from_operands,
        partition=cls.partition,
        sharding_rule=cls.shardy_sharding_rule,
    )
    mlir.register_lowering(
        outer_p, mlir.lower_fun(outer_p_lower, multiple_results=cls.multiple_results)
    )
    cls.outer_primitive = outer_p


for _name, _value in transformer_engine_jax.registrations().items():
    ffi.register_ffi_target(_name, _value, platform="CUDA")


def manage_primitives(enable_names=None, disable_names=None, disable_all_first=False):
    """
    Helper function to manage primitive states by name without modifying environment variables.
    Allows enabling specific primitives, disabling specific primitives, or disabling all primitives.
    This helper is used in the QuantizeConfig.initialize() methods.

    Args:
        enable_names: List of strings, each representing the name of a primitive class to enable. Defaults to None.
        disable_names: List of strings, each representing the name of a primitive class to disable. Defaults to None.
        disable_all_first: Boolean, if True, disables all primitives before applying enable/disable lists. Defaults to False.

    Note:
        1. If `disable_all_first` is True, all primitives are disabled first, then `enable_names` is applied.
        2. Conflicts (a primitive in both enable and disable lists) are resolved by applying disable last.
    """

    enable_set = set(enable_names or [])
    disable_set = set(disable_names or [])

    if disable_all_first:
        for name, cls in _primitive_registry.items():
            if (
                isinstance(cls, type)
                and issubclass(cls, BasePrimitive)
                and cls is not BasePrimitive
            ):
                cls.set_enabled(False)

    # Apply enables
    for name in enable_set:
        cls = _primitive_registry.get(name)
        if cls and isinstance(cls, type) and issubclass(cls, BasePrimitive):
            cls.set_enabled(True)
        else:
            raise ValueError(f"Primitive not found in registry: {name}")

    # Apply disables (overrides enables if there's a conflict)
    for name in disable_set:
        cls = _primitive_registry.get(name)
        if cls and isinstance(cls, type) and issubclass(cls, BasePrimitive):
            cls.set_enabled(False)
        else:
            raise ValueError(f"Primitive not found in registry: {name}")<|MERGE_RESOLUTION|>--- conflicted
+++ resolved
@@ -34,11 +34,7 @@
     _is_enabled = True
 
     # Default list of primitives to disable for all recipes
-<<<<<<< HEAD
-    _default_disable_names = ["GemmPrimitive"]
-=======
     _default_disable_names = ["GemmPrimitive", "NormFwdPrimitive", "NormBwdPrimitive"]
->>>>>>> 6d178b4e
 
     @classmethod
     def enabled(cls):
