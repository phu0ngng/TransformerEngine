# Copyright (c) 2022-2025, NVIDIA CORPORATION & AFFILIATES. All rights reserved.
#
# See LICENSE for license information.
"""JAX te modules"""

import math
import operator
from collections.abc import Iterable
from dataclasses import dataclass
from functools import partial, reduce
from typing import Tuple, Sequence, Union
from enum import Enum
import warnings

import jax
import jax.numpy as jnp
from jax import dtypes
from jax.sharding import NamedSharding, PartitionSpec
from jax.experimental.custom_partitioning import SdyShardingRule

from transformer_engine_jax import (
    get_num_compute_streams,
    JAXX_Collective_Op,
    get_device_compute_capability,
)

from .base import BasePrimitive, register_primitive
from .quantization import grouped_quantize
from ..quantize import (
    AbstractBaseTensor,
    NoScaleTensor,
    ScaledTensor,
    ScaledTensor2x,
    GroupedScaledTensor1x,
    ScalingMode,
    Quantizer,
    GroupedQuantizer,
    get_quantize_config,
    QuantizerSet,
    QuantizeLayout,
    noop_quantizer_set,
    is_fp8_gemm_with_all_layouts_supported,
    apply_padding_to_scale_inv,
)
from .misc import get_padded_spec, is_all_reduce_in_float32
from ..sharding import (
    global_mesh_resource,
    tpsp_axis_size,
    dp_or_fsdp_axis_size,
)


__all__ = [
    "CollectiveGemmConfig",
    "CollectiveGemmConfigSet",
    "CollectiveOp",
    "noop_cgemm_config_set",
    "gemm",
    "grouped_gemm",
    "gemm_uses_jax_dot",
    "sanitize_dims",
    "get_non_contracting_dims",
    "transpose_dims",
]


num_cublas_streams = get_num_compute_streams()


def get_cublas_workspace_size_bytes() -> None:
    """Return 32 MiB if using hopper, 4 MiB for all other architectures."""
    if get_device_compute_capability(0) >= 90:
        return 33_554_432
    return 4_194_304


def sanitize_dims(ndim: int, dims: Union[int, Sequence[int]]) -> Sequence[int]:
    """Convert relative (negative) indexes to absolute dimension numbers."""
    dims_ = dims if isinstance(dims, Iterable) else (dims,)
    if len(dims_) == 0:
        return dims_
    return tuple(ndim + dim if dim < 0 else dim for dim in dims_ if dim is not None)


def get_non_contracting_dims(ndim, contracting_dims):
    """Return a tuple of dimensions not included in the contracting dimensions."""
    contracting_dims = sanitize_dims(ndim, contracting_dims)
    return tuple(dim for dim in range(ndim) if dim not in contracting_dims)


def transpose_dims(ndim, dims_to_transpose, flatten_axis=-1):
    """Compute the new dimension numbers after transpose."""
    if len(dims_to_transpose) == 0:
        return dims_to_transpose
    flatten_axis = ndim - flatten_axis if flatten_axis > 0 else flatten_axis
    transposed_dims = (*range(flatten_axis, ndim), *range(flatten_axis))
    return tuple(transposed_dims.index(dim) for dim in dims_to_transpose)


def _compatible_fp8_gemm_dtypes(lhs_dtype, rhs_dtype) -> bool:
    lhs, rhs, e4m3, e5m2 = map(
        dtypes.canonicalize_dtype,
        (
            lhs_dtype,
            rhs_dtype,
            jnp.float8_e4m3fn,
            jnp.float8_e5m2,
        ),
    )

    # FP8 GEMM supports (e4m3 x e4m3), (e4m3 x e5m2) and (e5m2 x e4m3)
    if (lhs is e4m3 and rhs in (e4m3, e5m2)) or (lhs in (e4m3, e5m2) and rhs is e4m3):
        return True

    # Any other combination of data types is not supported
    return False


def _get_gemm_layout(
    operand_ndims: Tuple[int, int], contracting_dims: Tuple[Sequence[int], Sequence[int]]
) -> Tuple[bool, bool]:
    lhs_contracting, rhs_contracting = map(sanitize_dims, operand_ndims, contracting_dims)
    lhs_is_transposed = operand_ndims[0] - 1 not in lhs_contracting
    rhs_is_transposed = operand_ndims[1] - 1 in rhs_contracting
    return lhs_is_transposed, rhs_is_transposed


def _quantize_gemm_operands(lhs, rhs, lhs_quantizer, rhs_quantizer, contracting_dims):
    lhs_q = lhs
    rhs_q = rhs

    if not isinstance(lhs, ScaledTensor) and lhs_quantizer is not None:
        lhs_cdims = sanitize_dims(lhs.ndim, contracting_dims[0])
        lhs_is_transposed = lhs.ndim - 1 not in lhs_cdims
        need_lhs_colwise = lhs_is_transposed and (
            lhs_quantizer.scaling_mode.is_1d_block_scaling()
            or not is_fp8_gemm_with_all_layouts_supported()
        )
        flatten_axis = max(lhs_cdims) + 1 if lhs_is_transposed else min(lhs_cdims)
        lhs_q = lhs_quantizer.quantize(
            lhs,
            is_rowwise=not need_lhs_colwise,
            is_colwise=need_lhs_colwise,
            flatten_axis=flatten_axis,
        )

    if not isinstance(rhs, ScaledTensor) and rhs_quantizer is not None:
        rhs_cdims = sanitize_dims(rhs.ndim, contracting_dims[1])
        rhs_is_transposed = rhs.ndim - 1 in rhs_cdims
        need_rhs_colwise = not rhs_is_transposed and (
            rhs_quantizer.scaling_mode.is_1d_block_scaling()
            or not is_fp8_gemm_with_all_layouts_supported()
        )
        flatten_axis = min(rhs_cdims) if rhs_is_transposed else max(rhs_cdims) + 1
        rhs_q = rhs_quantizer.quantize(
            rhs,
            is_rowwise=not need_rhs_colwise,
            is_colwise=need_rhs_colwise,
            flatten_axis=flatten_axis,
        )

    assert not isinstance(lhs_q, ScaledTensor2x)
    assert not isinstance(rhs_q, ScaledTensor2x)

    return lhs_q, rhs_q


<<<<<<< HEAD
class CollectiveOp(Enum):
    "Enum for Collective Type in Collective GEMM"

    NONE = JAXX_Collective_Op.NONE
    ALL_GATHER = JAXX_Collective_Op.ALL_GATHER
    REDUCE_SCATTER = JAXX_Collective_Op.REDUCE_SCATTER

    @property
    def is_all_gather(self) -> bool:
        """Check if AllGather"""
        return self == CollectiveOp.ALL_GATHER

    @property
    def is_reduce_scatter(self) -> bool:
        """Check if ReduceScatter"""
        return self == CollectiveOp.REDUCE_SCATTER

    @property
    def is_none(self) -> bool:
        """Check if None"""
        return self == CollectiveOp.NONE


@dataclass(frozen=True)
class CollectiveGemmConfig:
    """
    Configuration object that carries collective GEMM configuration
    """

    collective_op: CollectiveOp
    num_max_streams: int
    lowering_cgemm_attrs: dict

    def __hash__(self):
        return hash(tuple(self.lowering_cgemm_attrs.items()))

    @staticmethod
    def create(
        collective_op: CollectiveOp,
        num_max_streams: int = 3,
        gemm_priority: int = 0,
        comm_priority: int = 0,
        num_comm_sm: int = None,
        use_ce: bool = True,
        aggregate_ag: bool = False,
    ):
        """Create a CollectiveGemmConfig with all values properly set and initialize the Userbuffer"""

        tp_size = tpsp_axis_size() if not collective_op.is_none else 1
        num_comm_sm = num_comm_sm or 2

        # Create the communication plan
        lowering_cgemm_attrs = {
            "collective_op": int(collective_op.value),
            "tp_size": int(tp_size),
            "num_max_streams": int(num_max_streams),
            "gemm_priority": int(gemm_priority),
            "comm_priority": int(comm_priority),
            "num_comm_sm": int(num_comm_sm),
            "use_ce": use_ce,
            "aggregate_ag": aggregate_ag,
        }

        # Create the instance
        instance = CollectiveGemmConfig(
            collective_op=collective_op,
            num_max_streams=num_max_streams,
            lowering_cgemm_attrs=lowering_cgemm_attrs,
        )

        return instance

    def __post_init__(self):
        """Validate the configuration after initialization."""
        if not self.collective_op.is_none:
            assert tpsp_axis_size() > 1, (
                "Communication + GEMM overlap requires a valid TP axis size. Got TP axis size"
                f" {tpsp_axis_size()}."
            )
            assert (
                tpsp_axis_size() % 2 == 0
            ), f"Tensor-parallel axis of {tpsp_axis_size()} is not divisible by 2."


@dataclass(frozen=True)
class CollectiveGemmConfigSet:
    """
    A set of CollectiveGemmConfig objects that provide complementary collective GEMM configurations for the Forward and Backward passes through Dense-layers.
    """

    forward: CollectiveGemmConfig
    backward: CollectiveGemmConfig

    @staticmethod
    def create(
        forward_collective_op: CollectiveOp,
        num_max_streams: int = 3,
        gemm_priority: int = 0,
        comm_priority: int = 0,
        num_comm_sm: int = None,
        use_ce: bool = True,
        aggregate_ag: bool = False,
    ):
        """Create a set of CollectiveGemmConfig"""
        if forward_collective_op.is_all_gather:
            backward_collective_op = CollectiveOp.REDUCE_SCATTER
        elif forward_collective_op.is_reduce_scatter:
            backward_collective_op = CollectiveOp.ALL_GATHER
        else:
            backward_collective_op = CollectiveOp.NONE

        forward = CollectiveGemmConfig.create(
            forward_collective_op,
            num_max_streams,
            gemm_priority,
            comm_priority,
            num_comm_sm,
            use_ce,
            aggregate_ag,
        )

        backward = CollectiveGemmConfig.create(
            backward_collective_op,
            num_max_streams,
            gemm_priority,
            comm_priority,
            num_comm_sm,
            use_ce,
            aggregate_ag,
        )
        return CollectiveGemmConfigSet(forward=forward, backward=backward)


noop_cgemm_config = CollectiveGemmConfig.create(collective_op=CollectiveOp.NONE)

noop_cgemm_config_set = CollectiveGemmConfigSet.create(forward_collective_op=CollectiveOp.NONE)


@partial(jax.jit, static_argnums=(1,))
def _cgemm_output_reorder(output, sequence_dim):
    assert sequence_dim >= 0, f"Invalid sequence_dim. Got sequence_dim={sequence_dim}"
    original_shape = output.shape
    reshaped = output.reshape(
        -1,
        tpsp_axis_size(),
        int(original_shape[sequence_dim] / tpsp_axis_size()),
        *original_shape[sequence_dim + 1 :],
    )
    reordered = reshaped.transpose(1, 0, 2, *range(3, reshaped.ndim))
    output = reordered.reshape(original_shape)
    return output
=======
@partial(jax.jit, static_argnums=(1, 2))
def swizzled_scale(scale_inv, flatten_axis, is_colwise):
    "Swizzle scale_inv via JAX transpose ops"
    original_shape = scale_inv.shape
    shape_2d = (math.prod(original_shape[:flatten_axis]), math.prod(original_shape[flatten_axis:]))
    if is_colwise:
        scale_inv = jnp.transpose(scale_inv.reshape(shape_2d))
        cols, rows = shape_2d
    else:
        rows, cols = shape_2d
    reshape = scale_inv.reshape(rows // 128, 4, 32, cols // 4, 4)
    swizzled = jnp.transpose(reshape, (0, 3, 2, 1, 4))
    return swizzled.reshape(original_shape)
>>>>>>> 4903f947


class GemmPrimitive(BasePrimitive):
    """
    Primitive for cuBLAS GEMM
    """

    name = "te_gemm_ffi"
    multiple_results = True
    impl_static_args = 6, 7, 8, 9, 10, 11, 12, 13, 14, 15, 16
    inner_primitive = None
    outer_primitive = None

    @staticmethod
    def abstract(
        lhs,
        lhs_scale_inv,
        rhs,
        rhs_scale_inv,
        bias,
        gelu_input,
        out_dtype,
        contracting_dims,
        scaling_mode,
        fuse_bias,
        fuse_gelu,
        grad,
        use_split_accumulator,
        transpose_batch_sequence,
        sequence_dim,
        is_outer,
        cgemm_config,
    ):
        del use_split_accumulator, transpose_batch_sequence

        def _dims_are_consecutive(dims):
            if len(dims) <= 1:
                return True
            return sorted(dims) == list(range(min(dims), max(dims) + 1))

        # Sanity-check operand layouts and types
        operand_ndims = (lhs.ndim, rhs.ndim)

        (
            lhs_contracting_dims,
            rhs_contracting_dims,
        ) = map(sanitize_dims, operand_ndims, contracting_dims)

        assert _dims_are_consecutive(lhs_contracting_dims), (
            "cuBLAS GEMM expected consecutive contracting dimensions for LHS operand, but got "
            f"{lhs_contracting_dims}."
        )
        assert _dims_are_consecutive(rhs_contracting_dims), (
            "cuBLAS GEMM expected consecutive contracting dimensions for RHS operand, but got "
            f"{rhs_contracting_dims}."
        )

        lhs_contracting_size, rhs_contracting_size = map(
            lambda shape, dims: reduce(operator.mul, [shape[dim] for dim in dims]),
            (lhs.shape, rhs.shape),
            (lhs_contracting_dims, rhs_contracting_dims),
        )
        assert lhs_contracting_size == rhs_contracting_size, (
            "cuBLAS GEMM operands have incompatible contracting dimensions: "
            f"{lhs.shape} @ idx {lhs_contracting_dims} X {rhs.shape} @ idx {rhs_contracting_dims}."
        )

        lhs_is_transposed, rhs_is_transposed = _get_gemm_layout(operand_ndims, contracting_dims)
        if scaling_mode != ScalingMode.NO_SCALING:
            assert _compatible_fp8_gemm_dtypes(lhs.dtype, rhs.dtype), (
                "cuBLAS GEMM quantized operands have incompatible data types: "
                f"{lhs.dtype} x {rhs.dtype}."
            )
            assert (
                lhs_scale_inv.size > 0 and rhs_scale_inv.size > 0
            ), "Quantized cuBLAS GEMM requires inverse scaling factors for both operands."
            if (
                scaling_mode != ScalingMode.MXFP8_1D_SCALING
                and not is_fp8_gemm_with_all_layouts_supported()
            ):
                assert not lhs_is_transposed and rhs_is_transposed, (
                    "cuBLAS FP8 GEMM on devices with compute capability < 10.0 (Hopper) "
                    "require non-transposed LHS and transposed RHS operands "
                    "(`contracting_dims=((-1, ), (-1, ))`)."
                )
        else:
            assert lhs.dtype == rhs.dtype, (
                "For TE cuBLAS GEMM for non-quantized inputs, the operand dtypes must be equal."
                f" LHS dtype != RHS dtype, lhs.dtype={lhs.dtype}, rhs.dtype={rhs.dtype}"
            )

        # Determine output shape and dtype
        assert (
            dtypes.canonicalize_dtype(out_dtype).itemsize > 1
        ), "cuBLAS GEMM custom op does not support 8-bit quantized output types."
        lhs_non_contracting_shape, rhs_non_contracting_shape = map(
            lambda shape, dims: [shape[dim] for dim in range(len(shape)) if dim not in dims],
            (lhs.shape, rhs.shape),
            (lhs_contracting_dims, rhs_contracting_dims),
        )
        out_shape = (*lhs_non_contracting_shape, *rhs_non_contracting_shape)
        output = jax.core.ShapedArray(shape=out_shape, dtype=out_dtype)

        # Adjust output shape for comm+GEMM overlap
        if not cgemm_config.collective_op.is_none and not is_outer:  # Inner abstract
            assert sequence_dim == 1, f"Invalid sequence_dim. Got sequence_dim={sequence_dim}"
            overlap_out_shape = list(out_shape).copy()
            if cgemm_config.collective_op.is_all_gather:
                overlap_out_shape[1] *= tpsp_axis_size()
            else:  # RS
                overlap_out_shape[sequence_dim] = (
                    overlap_out_shape[sequence_dim] // tpsp_axis_size()
                )
            assert out_dtype == jnp.bfloat16, f"Unsupported out_dtype={out_dtype}"
            output = jax.core.ShapedArray(shape=overlap_out_shape, dtype=out_dtype)

        # Validate bias -- shape always depends on pure GEMM output
        # (Phuong) This is not true for TP + Hidden
        bias_shape = (0,)
        bias_dtype = out_dtype
        if fuse_bias:
            expected_bias_size = reduce(operator.mul, rhs_non_contracting_shape)
            if not grad:
                assert bias.size == expected_bias_size, (
                    "cuBLAS GEMM bias tensor has incorrect shape, "
                    f"expected ({expected_bias_size}, ) but found {bias.shape}."
                )
                assert bias.dtype == out_dtype, (
                    "cuBLAS GEMM bias tensor has incorrect data type, "
                    f"expected {bias_dtype} but found {bias.dtype}."
                )
                bias_shape = bias.shape
            else:
                bias_shape = rhs_non_contracting_shape
        bias_grad = jax.core.ShapedArray(shape=bias_shape, dtype=bias_dtype)

        # Validate pre-GeLU -- shape always depends on pure GEMM output
        pre_gelu_shape = (0,)
        pre_gelu_dtype = out_dtype
        if fuse_gelu:
            pre_gelu_shape = out_shape
            if grad:
                pre_gelu_ndim = len(pre_gelu_shape)
                assert gelu_input.ndim == pre_gelu_shape and all(
                    gelu_input.shape[i] == pre_gelu_shape[i] for i in range(pre_gelu_ndim)
                ), (
                    "cuBLAS GEMM pre-GeLU tensor has incorrect shape, "
                    f"expected {pre_gelu_shape} but found {gelu_input.shape}."
                )
                assert gelu_input.dtype == out_dtype, (
                    "cuBLAS GEMM pre-GeLU tensor has incorrect data type, "
                    f"expected {pre_gelu_dtype} but found {gelu_input.dtype}."
                )
        pre_gelu_out = jax.core.ShapedArray(shape=pre_gelu_shape, dtype=pre_gelu_dtype)

<<<<<<< HEAD
        # Need extra workspace for swizzled scale factors
        lhs_swizzle_size = 0
        rhs_swizzle_size = 0
        swizzle_dtype = jnp.uint8
        if scaling_mode == ScalingMode.MXFP8_1D_SCALING:
            lhs_swizzle_size = lhs_scale_inv.size
            rhs_swizzle_size = rhs_scale_inv.size
        lhs_swizzle = jax.core.ShapedArray(shape=(lhs_swizzle_size,), dtype=swizzle_dtype)
        rhs_swizzle = jax.core.ShapedArray(shape=(rhs_swizzle_size,), dtype=swizzle_dtype)

        # Size cuBLAS workspace -- multiplied by number of comm+GEMM overlap compute streams
        workspace_size = get_cublas_workspace_size_bytes()
        if cgemm_config is not None:
            workspace_size *= cgemm_config.num_max_streams

        # cuBLAS requires workspace pointers aligned to 256 bytes but XLA does not guarantee that
        # so we add to the size here and align the pointer in the C++ custom call.
        workspace_size += 256
=======
        # Declare cuBLAS workspace
        # cuBLAS workspace ptr must be 256 bytes aligned but JAX buffers are not
        # necessarily 256 bytes aligned, we add some padding to ensure alignment.
        workspace_size = get_cublas_workspace_size_bytes() + 256
>>>>>>> 4903f947
        workspace = jax.core.ShapedArray(shape=(workspace_size,), dtype=jnp.uint8)

        return output, bias_grad, pre_gelu_out, workspace

    @staticmethod
    def outer_abstract(*args, **kwargs):
        outputs = GemmPrimitive.abstract(*args, **kwargs)
        return outputs[:-1]  # discard workspace array

    @staticmethod
    def lowering(
        ctx,
        lhs,
        lhs_scale_inv,
        rhs,
        rhs_scale_inv,
        bias,
        gelu_input,
        out_dtype,
        contracting_dims,
        scaling_mode,
        fuse_bias,
        fuse_gelu,
        grad,
        use_split_accumulator,
        transpose_batch_sequence,
        sequence_dim,
        is_outer,
        cgemm_config,
    ):
        del out_dtype, transpose_batch_sequence, sequence_dim, is_outer

        lhs_aval, _, rhs_aval, *_ = ctx.avals_in
        lhs_cdims, rhs_cdims = map(sanitize_dims, (lhs_aval.ndim, rhs_aval.ndim), contracting_dims)
        lhs_transposed, rhs_transposed = _get_gemm_layout(
            (lhs_aval.ndim, rhs_aval.ndim), (lhs_cdims, rhs_cdims)
        )

        args = (lhs, lhs_scale_inv, rhs, rhs_scale_inv, bias, gelu_input)
        kwargs = {
            "scaling_mode": int(scaling_mode.value),
            "lhs_axis_boundary": int(max(lhs_cdims) + 1 if lhs_transposed else min(lhs_cdims)),
            "rhs_axis_boundary": int(min(rhs_cdims) if rhs_transposed else max(rhs_cdims) + 1),
            "lhs_transposed": lhs_transposed,
            "rhs_transposed": rhs_transposed,
            "fuse_bias": fuse_bias,
            "fuse_gelu": fuse_gelu,
            "grad": grad,
            "use_split_accumulator": use_split_accumulator,
        }

        operand_output_aliases = {}
        if fuse_bias and not grad:
            operand_output_aliases.update({4: 1})  # bias <-> bias_grad
        if fuse_gelu and grad:
            operand_output_aliases.update({5: 2})  # gelu_input <-> pre_gelu_out

        return jax.ffi.ffi_lowering(
            GemmPrimitive.name,
            operand_output_aliases=operand_output_aliases,
        )(ctx, *args, **kwargs, cgemm_config=cgemm_config.lowering_cgemm_attrs)

    @staticmethod
    def impl(
        lhs,
        lhs_scale_inv,
        rhs,
        rhs_scale_inv,
        bias,
        gelu_input,
        out_dtype,
        contracting_dims,
        scaling_mode,
        fuse_bias,
        fuse_gelu,
        grad,
        use_split_accumulator,
        transpose_batch_sequence,
        sequence_dim,
        is_outer,
        cgemm_config,
    ):
<<<<<<< HEAD
        lhs_cdims, rhs_cdims = map(sanitize_dims, (lhs.ndim, rhs.ndim), contracting_dims)
        lhs_transposed, rhs_transposed = _get_gemm_layout(
            (lhs.ndim, rhs.ndim), (lhs_cdims, rhs_cdims)
        )
        lhs_scale_inv = apply_padding_to_scale_inv(
            lhs_scale_inv,
            scaling_mode,
            lhs.shape,
            is_colwise=lhs_transposed,
            flatten_axis=max(lhs_cdims) + 1 if lhs_transposed else min(lhs_cdims),
        )
        rhs_scale_inv = apply_padding_to_scale_inv(
            rhs_scale_inv,
            scaling_mode,
            rhs.shape,
            is_colwise=not rhs_transposed,
            flatten_axis=min(rhs_cdims) if rhs_transposed else max(rhs_cdims) + 1,
        )
        # Alter lhs blocks so that CGEMM RS outputs correctly
        if (
            cgemm_config.collective_op.is_reduce_scatter
            and not transpose_batch_sequence
            and not is_outer
        ):
            assert sequence_dim == 1, f"Invalid sequence_dim. Got sequence_dim={sequence_dim}"
            original_shape = lhs.shape
            reshaped = lhs.reshape(
                dp_or_fsdp_axis_size(),
                int(original_shape[0] / dp_or_fsdp_axis_size()),
                tpsp_axis_size(),
                int(original_shape[1] / tpsp_axis_size()),
                *original_shape[2:],
            )
            reordered = reshaped.transpose(2, 0, 1, 3, *range(4, reshaped.ndim))
            lhs = reordered.reshape(original_shape)
=======
        if scaling_mode.is_1d_block_scaling():
            lhs_cdims, rhs_cdims = map(sanitize_dims, (lhs.ndim, rhs.ndim), contracting_dims)
            lhs_transposed, rhs_transposed = _get_gemm_layout(
                (lhs.ndim, rhs.ndim), (lhs_cdims, rhs_cdims)
            )
            lhs_flatten_axis = max(lhs_cdims) + 1 if lhs_transposed else min(lhs_cdims)
            rhs_flatten_axis = min(rhs_cdims) if rhs_transposed else max(rhs_cdims) + 1

            lhs_scale_inv = apply_padding_to_scale_inv(
                lhs_scale_inv, scaling_mode, lhs.shape, lhs_transposed, lhs_flatten_axis
            )
            rhs_scale_inv = apply_padding_to_scale_inv(
                rhs_scale_inv, scaling_mode, rhs.shape, not rhs_transposed, rhs_flatten_axis
            )
            lhs_scale_inv = swizzled_scale(lhs_scale_inv, lhs_flatten_axis, lhs_transposed)
            rhs_scale_inv = swizzled_scale(rhs_scale_inv, rhs_flatten_axis, not rhs_transposed)
>>>>>>> 4903f947

        (output, bias_grad, pre_gelu_out, _, _, _) = GemmPrimitive.inner_primitive.bind(
            lhs,
            lhs_scale_inv,
            rhs,
            rhs_scale_inv,
            bias,
            gelu_input,
            out_dtype=out_dtype,
            contracting_dims=contracting_dims,
            scaling_mode=scaling_mode,
            fuse_bias=fuse_bias,
            fuse_gelu=fuse_gelu,
            grad=grad,
            use_split_accumulator=use_split_accumulator,
            cgemm_config=cgemm_config,
            transpose_batch_sequence=transpose_batch_sequence,
            sequence_dim=sequence_dim,
            is_outer=is_outer,
        )
<<<<<<< HEAD
        # Alter output blocks for CGEMM AG
        if (
            cgemm_config.collective_op.is_all_gather
            and not transpose_batch_sequence
            and not is_outer
        ):
            assert sequence_dim == 1, f"Invalid sequence_dim. Got sequence_dim={sequence_dim}"
            original_shape = output.shape
            reshaped = output.reshape(
                tpsp_axis_size(),
                dp_or_fsdp_axis_size(),
                int(original_shape[0] / dp_or_fsdp_axis_size()),
                int(original_shape[1] / tpsp_axis_size()),
                *original_shape[2:],
            )
            reordered = reshaped.transpose(1, 2, 0, 3, *range(4, reshaped.ndim))
            output = reordered.reshape(original_shape)

        return [output, bias_grad, pre_gelu_out]
=======
        return outputs[:-1]  # discard workspace array

    @staticmethod
    def outer_impl(
        lhs,
        lhs_scale_inv,
        rhs,
        rhs_scale_inv,
        bias,
        gelu_input,
        out_dtype,
        contracting_dims,
        scaling_mode,
        fuse_bias,
        fuse_gelu,
        grad,
        use_split_accumulator,
    ):
        return GemmPrimitive.impl(
            lhs,
            lhs_scale_inv,
            rhs,
            rhs_scale_inv,
            bias,
            gelu_input,
            out_dtype,
            contracting_dims,
            scaling_mode,
            fuse_bias,
            fuse_gelu,
            grad,
            use_split_accumulator,
        )
>>>>>>> 4903f947

    @staticmethod
    def batcher(
        batched_args,
        batch_dims,
        out_dtype,
        contracting_dims,
        scaling_mode,
        fuse_bias,
        fuse_gelu,
        grad,
        use_split_accumulator,
        cgemm_config,
        transpose_batch_sequence,
        sequence_dim,
        is_outer,
    ):
        del transpose_batch_sequence, sequence_dim, is_outer
        assert GemmPrimitive.outer_primitive is not None
        lhs_bdims, _, rhs_bdims = batch_dims

        # Batched GEMM is not supported
        assert (
            lhs_bdims is None and rhs_bdims is None
        ), f"(Batching is not supported, got lhs_bdims={lhs_bdims}, rhs_bdims={rhs_bdims})"
        out_bdims = (None,)

        # Batched GEMM is not supported
        assert (
            lhs_bdims is None and rhs_bdims is None
        ), f"(Batching is not supported, got lhs_bdims={lhs_bdims}, rhs_bdims={rhs_bdims})"
        out_bdims = (None,)

        # Bias gradient is never batched
        bias_bdims = (None,)

        # Pre-GeLU output, if exists, is batched like GEMM output
        pre_gelu_bdims = (None,)
        if fuse_gelu and not grad:
            pre_gelu_bdims = out_bdims

        return (
            GemmPrimitive.outer_primitive.bind(
                *batched_args,
                out_dtype=out_dtype,
                contracting_dims=contracting_dims,
                scaling_mode=scaling_mode,
                fuse_bias=fuse_bias,
                fuse_gelu=fuse_gelu,
                grad=grad,
                use_split_accumulator=use_split_accumulator,
                cgemm_config=cgemm_config,
            ),
            (out_bdims, bias_bdims, pre_gelu_bdims),
        )

    @staticmethod
    def _parse_operand_output_specs(
        arg_infos,
        contracting_dims,
        transpose_batch_sequence,
        cgemm_config,
    ):
        lhs_specs, _, rhs_specs, *_ = map(get_padded_spec, arg_infos)

        gsr = global_mesh_resource()

        lhs_ndim, rhs_ndim = map(len, (lhs_specs, rhs_specs))
        lhs_cdims, rhs_cdims = map(sanitize_dims, (lhs_ndim, rhs_ndim), contracting_dims)
        lhs_non_cdims, rhs_non_cdims = map(
            lambda ndim, cdims: tuple(i for i in range(ndim) if i not in cdims),
            (lhs_ndim, rhs_ndim),
            (lhs_cdims, rhs_cdims),
        )
        lhs_non_cspecs, lhs_cspecs, rhs_non_cspecs, rhs_cspecs = map(
            lambda specs, dims: tuple(specs[i] for i in dims),
            (lhs_specs, lhs_specs, rhs_specs, rhs_specs),
            (lhs_non_cdims, lhs_cdims, rhs_non_cdims, rhs_cdims),
        )

        reduce_spec = None
        for l in lhs_cspecs:
            for r in rhs_cspecs:
                if l is not None and l == r:
                    assert reduce_spec is None, "Multiple reduce dimension is detected!"
                    reduce_spec = l

        sequence_dim = None

        # Find sequence dimension in lhs_specs if tensor sequence parallel is enabled
        # We only do CollectiveGemm AG on the x or dY thus they always the LHS and have sequence dim
        if cgemm_config.collective_op.is_all_gather:
            try:
                tpsp_idx = lhs_specs.index(gsr.tpsp_resource)
            except ValueError as exc:
                raise ValueError(
                    f"tpsp_resource '{gsr.tpsp_resource}' is not found in lhs_specs: {lhs_specs}."
                    " Please check your sharding configuration."
                ) from exc
            sequence_dim = tpsp_idx
            assert (sequence_dim == 1) ^ transpose_batch_sequence, (
                "CollectiveGEMM supports only (sequence_dim=1 and transpose_batch_sequence=False)"
                " or (sequence_dim=0 and transpose_batch_sequence=True). Received:"
                f" sequence_dim={sequence_dim},"
                f" transpose_batch_sequence={transpose_batch_sequence}."
            )

        elif cgemm_config.collective_op.is_reduce_scatter:
            assert reduce_spec == gsr.tpsp_resource, (
                "Only CollectiveGemm RS with the Reduction over the TPSP axis is supported! Got"
                f" reduce_spec={reduce_spec}, tpsp_resource={gsr.tpsp_resource}"
            )
            sequence_dim = int(not transpose_batch_sequence)

        if reduce_spec is not None:
            # Other non-reduce cdims (if exists) need to be unsharded
            lhs_cspecs = tuple(s if s == reduce_spec else None for s in lhs_cspecs)
            # Only do AG Sequence dim if not Overlap
            if cgemm_config.collective_op.is_all_gather:
                rhs_cspecs = tuple(
                    s if s in (reduce_spec, gsr.tpsp_resource) else None for s in rhs_cspecs
                )
            else:
                rhs_cspecs = tuple(s if s == reduce_spec else None for s in rhs_cspecs)

            # Non-contracting dims of RHS always needs to be gathered, i.e. for TP + activation_hidden
            # No batch-dim check needed as `rhs_non_cspecs` never contains batch-dim.
            # In `rhs_specs`, the batch dim appears only in Wgrad GEMM under `rhs_cspecs`.
            rhs_non_cspecs = tuple(
                None if spec in lhs_non_cspecs else spec for spec in rhs_non_cspecs
            )

        else:
            # Otherwise, require contracting dims of both operands to be unsharded
            lhs_cspecs = (None,) * len(lhs_cspecs)
            rhs_cspecs = (None,) * len(rhs_cspecs)

            # Non-contracting dims of RHS always needs to be gathered along the FSDP axis
            rhs_non_cspecs = tuple(
                None if spec is not None and spec == gsr.fsdp_resource else spec
                for spec in rhs_non_cspecs
            )

        # Only do AG Sequence dim if not Overlap
        if not cgemm_config.collective_op.is_all_gather:
            # Non-contracting dims of LHS to be gathered along the SP axis.
            # Minor note: This causes MaxText TP (= Megatron TP + activation_hidden sharding) gathering x for
            # dW1 = x^T * dY1 which is unexpected. This is a known issue and no solution has found yet.
            lhs_non_cspecs = tuple(
                None if spec in rhs_non_cspecs else spec for spec in lhs_non_cspecs
            )

        out_specs = lhs_non_cspecs + rhs_non_cspecs

        # Only do AG Sequence dim if not Overlap RS
        if cgemm_config.collective_op.is_all_gather:
            assert sequence_dim <= len(
                lhs_non_cspecs
            ), f"Sequence dim {sequence_dim} is out of bounds for lhs_non_cspecs: {lhs_non_cspecs}"
            out_specs = out_specs[:sequence_dim] + (None,) + out_specs[sequence_dim + 1 :]
        elif cgemm_config.collective_op.is_reduce_scatter:
            assert sequence_dim <= len(
                lhs_non_cspecs
            ), f"Sequence dim {sequence_dim} is out of bounds for lhs_non_cspecs: {lhs_non_cspecs}"
            out_specs = (
                out_specs[:sequence_dim] + (gsr.tpsp_resource,) + out_specs[sequence_dim + 1 :]
            )

        # specs = merge(cspecs, non_cspecs)
        lhs_specs, rhs_specs = map(
            lambda cdims, cspecs, non_cspecs: (
                cspecs + non_cspecs if cdims[0] == 0 else non_cspecs + cspecs
            ),
            (lhs_cdims, rhs_cdims),
            (lhs_cspecs, rhs_cspecs),
            (lhs_non_cspecs, rhs_non_cspecs),
        )

        # Bias and Pre-GeLU sharding is based on GEMM output before any scatter
        bias_specs = tuple(list(rhs_non_cspecs).copy())
        gelu_specs = tuple(list(out_specs).copy())

        if not cgemm_config.collective_op.is_none:
            assert sequence_dim >= 0, f"Invalid sequence_dim. Got sequence_dim={sequence_dim}"

        return (
            (lhs_specs, rhs_specs, bias_specs, gelu_specs),
            (out_specs, bias_specs, gelu_specs),
            reduce_spec,
            sequence_dim,
        )

    @staticmethod
    def infer_sharding_from_operands(
        out_dtype,
        contracting_dims,
        scaling_mode,
        fuse_bias,
        fuse_gelu,
        grad,
        use_split_accumulator,
        transpose_batch_sequence,
        sequence_dim,
        is_outer,
        cgemm_config,
        mesh,
        arg_infos,
        result_infos,
    ):
        del (
            out_dtype,
            scaling_mode,
            grad,
            use_split_accumulator,
            result_infos,
            is_outer,
            sequence_dim,
        )

        (_, (out_specs, dbias_specs, pre_gelu_specs), *_) = (
            GemmPrimitive._parse_operand_output_specs(
                arg_infos, contracting_dims, transpose_batch_sequence, cgemm_config
            )
        )
        out_sharding = NamedSharding(mesh, PartitionSpec(*out_specs))

        # Discard bias gradient spec if there is no bias fusion
        if not fuse_bias:
            dbias_specs = (None,)
        dbias_sharding = NamedSharding(mesh, PartitionSpec(*dbias_specs))

        # Discard pre-GeLU output spec if there is no GeLU fusion
        if not fuse_gelu:
            pre_gelu_specs = (None,)
        pre_gelu_sharding = NamedSharding(mesh, PartitionSpec(*pre_gelu_specs))

        return [out_sharding, dbias_sharding, pre_gelu_sharding]

    @staticmethod
    def partition(
        out_dtype,
        contracting_dims,
        scaling_mode,
        fuse_bias,
        fuse_gelu,
        grad,
        use_split_accumulator,
        transpose_batch_sequence,
        sequence_dim,
        is_outer,
        cgemm_config,
        mesh,
        arg_infos,
        result_infos,
    ):
        del result_infos, is_outer, sequence_dim

        (
            (lhs_specs, rhs_specs, bias_input_specs, gelu_input_specs),
            (out_specs, dbias_specs, pre_gelu_specs),
            reduce_spec,
            inferred_sequence_dim,
        ) = GemmPrimitive._parse_operand_output_specs(
            arg_infos, contracting_dims, transpose_batch_sequence, cgemm_config
        )

        # Block scale inverses match their operands, but tensor scale inverses are unsharded.
        none_sharding = NamedSharding(mesh, PartitionSpec(None))
        lhs_sharding = NamedSharding(mesh, PartitionSpec(*lhs_specs))
        rhs_sharding = NamedSharding(mesh, PartitionSpec(*rhs_specs))
        arg_shardings = (
            lhs_sharding,
            lhs_sharding if scaling_mode.is_1d_block_scaling() else none_sharding,
            rhs_sharding,
            rhs_sharding if scaling_mode.is_1d_block_scaling() else none_sharding,
        )

        # Discard bias input spec if there is no bias fusion
        if not fuse_bias:
            bias_input_specs = (None,)
        arg_shardings += (NamedSharding(mesh, PartitionSpec(*bias_input_specs)),)

        # Discard pre-GeLU input spec if there is no GeLU fusion
        if not fuse_gelu:
            gelu_input_specs = (None,)
        arg_shardings += (NamedSharding(mesh, PartitionSpec(*gelu_input_specs)),)

        # Assemble output shardings
        out_shardings = [NamedSharding(mesh, PartitionSpec(*out_specs))]

        # Discard bias gradient spec if there is no bias fusion
        if not fuse_bias:
            dbias_specs = (None,)
        out_shardings.append(NamedSharding(mesh, PartitionSpec(*dbias_specs)))

        # Discard pre-GeLU output spec if there is no GeLU fusion
        if not fuse_gelu:
            pre_gelu_specs = (None,)
        out_shardings.append(NamedSharding(mesh, PartitionSpec(*pre_gelu_specs)))

        def _sharded_impl(lhs, lhs_scale_inv, rhs, rhs_scale_inv, bias, gelu_input):
            outputs = GemmPrimitive.impl(
                lhs,
                lhs_scale_inv,
                rhs,
                rhs_scale_inv,
                bias,
                gelu_input,
                out_dtype=out_dtype,
                contracting_dims=contracting_dims,
                scaling_mode=scaling_mode,
                fuse_bias=fuse_bias,
                fuse_gelu=fuse_gelu,
                grad=grad,
                use_split_accumulator=use_split_accumulator,
                transpose_batch_sequence=transpose_batch_sequence,
                sequence_dim=inferred_sequence_dim,
                is_outer=False,
                cgemm_config=cgemm_config,
            )

            if reduce_spec is not None and not cgemm_config.collective_op.is_reduce_scatter:
                if is_all_reduce_in_float32():  # For unittest only
                    outputs[0] = jax.lax.psum(outputs[0].astype(jnp.float32), reduce_spec).astype(
                        out_dtype
                    )
                else:
                    outputs[0] = jax.lax.psum(outputs[0], reduce_spec)

            return outputs

        return mesh, _sharded_impl, out_shardings, arg_shardings

    @staticmethod
    def shardy_sharding_rule(
        out_dtype,
        contracting_dims,
        scaling_mode,
        fuse_bias,
        fuse_gelu,
        grad,
        use_split_accumulator,
        transpose_batch_sequence,
        sequence_dim,
        is_outer,
        cgemm_config,
        mesh,
        operand_types,
        result_types,
    ):
        del out_dtype, grad, use_split_accumulator
        del mesh, result_types, transpose_batch_sequence, sequence_dim, is_outer, cgemm_config

        if cgemm_config is not None:
            raise NotImplementedError(
                "CollectiveGEMM with Shardy propagation is not supported yet! Please turn off"
                " Shardy by exporting env var JAX_USE_SHARDY_PARTITIONER=false"
            )

        prefix = "GemmPrimitive_"

        warnings.warn(
            "Known issues with TE GemmPrimitives when Shardy propagation is enabled. For now,"
            " please turn off Shardy by exporting the environment variable"
            " 'JAX_USE_SHARDY_PARTITIONER=0' if you experience any problems."
        )

        def _generate_operand_rules(name, ndim, cdims):
            specs = []
            ldims = tuple(i for i in range(ndim) if i not in cdims)
            for i in range(ndim):
                dim_name = None
                if i in cdims:
                    dim_idx = cdims.index(i)
                    dim_name = f"k{dim_idx}"
                else:
                    dim_idx = ldims.index(i)
                    dim_name = f"{name}_l{dim_idx}"
                specs.append(prefix + dim_name)
            return specs

        lhs, _, rhs, *_ = operand_types
        operand_ndims = (len(lhs.shape), len(rhs.shape))
        (lhs_cdims, rhs_cdims) = map(sanitize_dims, operand_ndims, contracting_dims)
        lhs_specs, rhs_specs = map(
            _generate_operand_rules,
            ("lhs", "rhs"),
            operand_ndims,
            (lhs_cdims, rhs_cdims),
        )
        lhs_scale_specs = ("…1",)
        rhs_scale_specs = ("…2",)
        if scaling_mode.is_1d_block_scaling():
            # Shardy rules for MXFP8 scales cannot be related to the operands because of the
            # global-unpadding and local-padding workflow. This can potentially insert expensive
            # re-shards in the partition call later if the scales are not already sharded correctly.
            lhs_scale_specs, rhs_scale_specs = map(
                lambda specs: tuple(spec.replace(prefix, prefix + "scale_inv_") for spec in specs),
                (lhs_specs, rhs_specs),
            )

        lhs_non_cspec = tuple(lhs_specs[i] for i in range(operand_ndims[0]) if i not in lhs_cdims)
        rhs_non_cspec = tuple(rhs_specs[i] for i in range(operand_ndims[1]) if i not in rhs_cdims)
        out_spec = (*lhs_non_cspec, *rhs_non_cspec)
        bias_spec = rhs_non_cspec if fuse_bias else ("…4",)
        gelu_spec = out_spec if fuse_gelu else ("…5",)

        return SdyShardingRule(
            operand_mappings=(
                lhs_specs,
                lhs_scale_specs,
                rhs_specs,
                rhs_scale_specs,
                bias_spec,
                gelu_spec,
            ),
            result_mappings=(
                out_spec,
                bias_spec,
                gelu_spec,
            ),
        )


register_primitive(GemmPrimitive)


def gemm_uses_jax_dot() -> bool:
    """Check if the GEMM call directs to the TE custom cuBLAS call or native JAX dot."""
    return not GemmPrimitive.enabled()


def _te_gemm(
    lhs: Union[jax.Array, ScaledTensor],
    rhs: Union[jax.Array, ScaledTensor],
    bias: jax.Array = None,
    gelu_input: jax.Array = None,
    lhs_quantizer: Quantizer = None,
    rhs_quantizer: Quantizer = None,
    contracting_dims: Tuple[Sequence[int], Sequence[int]] = ((-1,), (0,)),
    fuse_bias: bool = False,
    fuse_gelu: bool = False,
    grad: bool = False,
    use_split_accumulator: bool = get_quantize_config().FP8_2X_ACC_FPROP,
    transpose_batch_sequence: bool = False,
    cgemm_config: CollectiveGemmConfig = noop_cgemm_config,
) -> Tuple[jax.Array, ...]:

    # Prepare non-quantized GEMM operands
    lhs_data = lhs
    rhs_data = rhs
    lhs_scale_inv = jnp.empty(0, dtype=jnp.float32)
    rhs_scale_inv = jnp.empty(0, dtype=jnp.float32)
    scaling_mode = ScalingMode.NO_SCALING

    lhs_is_transposed, rhs_is_transposed = _get_gemm_layout((lhs.ndim, rhs.ndim), contracting_dims)
    lhs_cdims, rhs_cdims = map(sanitize_dims, (lhs.ndim, rhs.ndim), contracting_dims)

    # Quantize operands (if necessary)
    lhs_q, rhs_q = _quantize_gemm_operands(lhs, rhs, lhs_quantizer, rhs_quantizer, contracting_dims)

    # Extract GEMM custom op inputs from quantized operands
    if isinstance(lhs_q, ScaledTensor):
        assert isinstance(rhs_q, ScaledTensor) or rhs_quantizer is not None, (
            "cuBLAS GEMM with quantized LHS and non-quantized RHS operands requires a valid "
            "`Quantizer` object to quantize the RHS operand."
        )
        if isinstance(lhs_q, ScaledTensor2x):
            # Choose the quantization of the contracting dimension(s)
            lhs_q = lhs_q.get_colwise_tensor() if lhs_is_transposed else lhs_q.get_rowwise_tensor()
        scaling_mode = lhs_q.scaling_mode
        lhs_data = lhs_q.data
        lhs_scale_inv = lhs_q.scale_inv
        if lhs_q.data_layout == "T":
            lhs_cdims = transpose_dims(lhs_q.ndim, lhs_cdims, flatten_axis=lhs_q.flatten_axis)

    if isinstance(rhs_q, ScaledTensor):
        assert isinstance(lhs_q, ScaledTensor) or lhs_quantizer is not None, (
            "cuBLAS GEMM with non-quantized LHS and quantized RHS operands requires a valid "
            "`Quantizer` object to quantize the LHS operand."
        )
        if isinstance(rhs_q, ScaledTensor2x):
            # Choose the quantization of the contracting dimension(s)
            rhs_q = rhs_q.get_rowwise_tensor() if rhs_is_transposed else rhs_q.get_colwise_tensor()
        assert rhs_q.scaling_mode == lhs_q.scaling_mode, (
            "cuBLAS GEMM quantized operands have mismatched scaling types, "
            f"LHS:{lhs_q.scaling_mode} x RHS:{rhs_q.scaling_mode}."
        )
        rhs_data = rhs_q.data
        rhs_scale_inv = rhs_q.scale_inv
        if rhs_q.data_layout == "T":
            rhs_cdims = transpose_dims(rhs_q.ndim, rhs_cdims, flatten_axis=rhs_q.flatten_axis)

    # Dummy empties for bias, gelu and aux_in
    out_dtype = lhs_q.dq_dtype if isinstance(lhs_q, ScaledTensor) else lhs_data.dtype
    if bias is None or not (fuse_bias and not grad):
        bias = jnp.empty(0, dtype=out_dtype)
    if gelu_input is None or not (fuse_gelu and grad):
        gelu_input = jnp.empty(0, dtype=out_dtype)

    return GemmPrimitive.outer_primitive.bind(
        lhs_data,
        lhs_scale_inv,
        rhs_data,
        rhs_scale_inv,
        bias,
        gelu_input,
        out_dtype=out_dtype,
        contracting_dims=(lhs_cdims, rhs_cdims),
        scaling_mode=scaling_mode,
        fuse_bias=fuse_bias,
        fuse_gelu=fuse_gelu,
        grad=grad,
        use_split_accumulator=use_split_accumulator,
        transpose_batch_sequence=transpose_batch_sequence,
        sequence_dim=-1,
        is_outer=True,
        cgemm_config=cgemm_config,
    )


class GroupedGemmPrimitive(BasePrimitive):
    """
    Primitive for grouped GEMM
    """

    name = "te_grouped_gemm_ffi"
    multiple_results = True
    impl_static_args = (7, 8, 9, 10, 11, 12, 13, 14, 15)
    inner_primitive = None
    outer_primitive = None

    @staticmethod
    def abstract(
        lhs_data_aval,
        lhs_scale_inv_aval,
        rhs_data_aval,
        rhs_scale_inv_aval,
        bias_aval,
        group_sizes_aval,
        group_offset_aval,
        *,
        M,
        N,
        K,
        lhs_is_trans,
        rhs_is_trans,
        scaling_mode,
        out_dtype,
        has_bias,
        is_grouped_dense_wgrad,
    ):
        """
        Grouped GEMM operation.

        Args:
            lhs_data: Left-hand side input matrix data, 1D flattened array
            lhs_scale_inv: Left-hand side input scale_inv matrix, 1D flattened array
            rhs_data: Right-hand side input matrix data, 1D flattened array
            rhs_scale_inv: Right-hand side input scale_inv matrix, 1D flattened array
            bias: Bias matrix of shape (G, N)
            group_sizes: 1D array containing the sizes of each group
            group_offset: 1D array containing offsets for each group (not yet implemented)
            M: Number of rows in the output matrix
            N: Number of columns in the output matrix
            K: Number of columns in the left-hand side matrix
            lhs_is_trans: Boolean indicating if the left-hand side matrix is transposed
            rhs_is_trans: Boolean indicating if the right-hand side matrix is transposed
            scaling_mode: Scaling mode for the GEMM operations
            out_dtype: Data type of the output tensors
            has_bias: Boolean indicating if bias tensors are provided
            is_grouped_dense_wgrad: Boolean indicating if this is a grouped dense wgrad operation
                                    where both lhs and rhs are 2D matrices and output is (G, M, N)

        Returns:
            A jnp.ndarray containing the result of the grouped GEMM operation
        """
        del lhs_data_aval, rhs_data_aval, bias_aval, group_offset_aval
        del K, lhs_is_trans, rhs_is_trans, has_bias
        # TODO(Phuong): move some shape checks from Cpp to here
        workspace_size = get_cublas_workspace_size_bytes() * num_cublas_streams
        workspace_alignment_padding = 256
        tensor_scaling_sinv_aligment = 16
        mxfp8_scaling_sinv_alignment_padding = 256
        # cuBLAS workspace ptr must be 256 bytes aligned but JAX buffers are not
        # necessarily 256 bytes aligned, we add some padding to ensure alignment.
        workspace_size += workspace_alignment_padding
        if scaling_mode in (
            ScalingMode.DELAYED_TENSOR_SCALING.value,
            ScalingMode.CURRENT_TENSOR_SCALING.value,
        ):
            # For tensor scaling, each matrix has a single scale value, but it
            # needs to be aligned to 16 bytes for CUDA 12.9.1 and later.
            workspace_size += lhs_scale_inv_aval.size * tensor_scaling_sinv_aligment
            workspace_size += rhs_scale_inv_aval.size * tensor_scaling_sinv_aligment
        elif scaling_mode == ScalingMode.MXFP8_1D_SCALING.value:
            # We also pad scale_inv swizzle buffers size for 256 bytes alignment.
            workspace_size += lhs_scale_inv_aval.size + mxfp8_scaling_sinv_alignment_padding
            workspace_size += rhs_scale_inv_aval.size + mxfp8_scaling_sinv_alignment_padding
        workspace_aval = jax.core.ShapedArray(shape=(workspace_size,), dtype=jnp.uint8)

        out_shape = (M, N)
        if is_grouped_dense_wgrad:
            out_shape = (group_sizes_aval.size, M, N)
        out_aval = jax.core.ShapedArray(shape=out_shape, dtype=out_dtype)
        return (out_aval, workspace_aval)

    @staticmethod
    def outer_abstract(*args, **kwargs):
        (out_aval, _) = GroupedGemmPrimitive.abstract(*args, **kwargs)
        return (out_aval,)

    @staticmethod
    def lowering(
        ctx,
        *args,
        M,
        N,
        K,
        lhs_is_trans,
        rhs_is_trans,
        scaling_mode,
        out_dtype,
        has_bias,
        is_grouped_dense_wgrad,
    ):
        del out_dtype
        return jax.ffi.ffi_lowering(GroupedGemmPrimitive.name)(
            ctx,
            *args,
            M=M,
            N=N,
            K=K,
            lhs_is_trans=lhs_is_trans,
            rhs_is_trans=rhs_is_trans,
            scaling_mode=scaling_mode.value,
            has_bias=has_bias,
            is_grouped_dense_wgrad=is_grouped_dense_wgrad,
        )

    @staticmethod
    def impl(
        lhs_data,
        lhs_scale_inv,
        rhs_data,
        rhs_scale_inv,
        bias,
        group_sizes,
        group_offset,
        M,
        N,
        K,
        lhs_is_trans,
        rhs_is_trans,
        scaling_mode,
        out_dtype,
        has_bias,
        is_grouped_dense_wgrad,
    ):
        assert GroupedGemmPrimitive.inner_primitive is not None
        (out, _) = GroupedGemmPrimitive.inner_primitive.bind(
            lhs_data,
            lhs_scale_inv,
            rhs_data,
            rhs_scale_inv,
            bias,
            group_sizes,
            group_offset,
            M=M,
            N=N,
            K=K,
            lhs_is_trans=lhs_is_trans,
            rhs_is_trans=rhs_is_trans,
            scaling_mode=scaling_mode,
            out_dtype=out_dtype,
            has_bias=has_bias,
            is_grouped_dense_wgrad=is_grouped_dense_wgrad,
        )
        return (out,)


register_primitive(GroupedGemmPrimitive)


def _shape_normalization(x, dimension_numbers, already_transposed: bool = False):
    orig_order = list(range(x.ndim))
    contracting_dims, batch_dims = dimension_numbers
    contracting_order = [d for d in orig_order if d in contracting_dims]
    batch_order = [d for d in orig_order if d in batch_dims]
    non_contracting_order = [
        d for d in orig_order if d not in contracting_dims and d not in batch_dims
    ]
    batch_shape = [x.shape[d] for d in batch_order]
    rows_shape = [x.shape[d] for d in non_contracting_order]
    cols_shape = [x.shape[d] for d in contracting_order]
    new_order = batch_order + non_contracting_order + contracting_order
    rows, cols, batches = (
        reduce(operator.mul, rows_shape, 1),
        reduce(operator.mul, cols_shape, 1),
        reduce(operator.mul, batch_shape, 1),
    )
    # Remove this transpose when non-TN dot is supported
    if not already_transposed:
        t = jnp.transpose(x, new_order)
    else:
        t = x
    return jnp.reshape(t, (batches, rows, cols))


def _calculate_remaining_shape(shape, contracting_dims):
    contracting_dims_ = sanitize_dims(len(shape), contracting_dims)
    return tuple(shape[dim] for dim in range(len(shape)) if dim not in contracting_dims_)


# Apply jit to guarantee correctness of FP8 GEMM.
@partial(jax.jit, static_argnums=(2, 3))
def _jax_gemm_tensor_scaling_fp8(lhs, rhs, dim_nums, precision):
    (lhs_contract, rhs_contract), (lhs_batch, rhs_batch) = dim_nums
    if lhs.data_layout == "T":
        lhs_contract = transpose_dims(lhs.data.ndim, lhs_contract, flatten_axis=lhs.flatten_axis)
    if rhs.data_layout == "T":
        rhs_contract = transpose_dims(rhs.data.ndim, rhs_contract, flatten_axis=rhs.flatten_axis)

    dim_nums = (lhs_contract, rhs_contract), (lhs_batch, rhs_batch)

    out_fp8 = jax.lax.dot_general(
        lhs.data, rhs.data, dim_nums, precision=precision, preferred_element_type=lhs.dq_dtype
    )
    scale_inv = lhs.scale_inv * rhs.scale_inv
    out = (out_fp8 * scale_inv).astype(lhs.dq_dtype)

    return out


@partial(jax.jit, static_argnums=(2,))
def _jax_gemm_mxfp8_1d(
    lhs: ScaledTensor, rhs: ScaledTensor, dim_nums: Tuple[Tuple[Sequence[int], Sequence[int]]]
):
    """
    JAX GEMM for MXFP8 via scaled_matmul
    """
    assert (
        rhs.scaling_mode == ScalingMode.MXFP8_1D_SCALING
    ), "rhs does not have MXFP8 1D scaling mode"

    (lhs_contract, rhs_contract), (lhs_batch, rhs_batch) = dim_nums

    expected_lhs_is_colwise = lhs_contract[-1] != lhs.data.ndim - 1
    expected_rhs_is_colwise = rhs_contract[-1] != rhs.data.ndim - 1
    assert lhs.is_colwise is expected_lhs_is_colwise, (
        f"LHS with unexpected quantize dimension.\nExpect is_colwise={expected_lhs_is_colwise}, got"
        f" {lhs.is_colwise}"
    )
    assert rhs.is_colwise is expected_rhs_is_colwise, (
        f"RHS with unexpected quantize dimension.\nExpect is_colwise={expected_rhs_is_colwise}, got"
        f" {rhs.is_colwise}"
    )

    # Reshape + Transpose (if needed)
    # [..., M, K] -> [1, reduce(..., M), K]
    # [..., K, M] -> [1, reduce(..., M), K]
    lhs_3d = _shape_normalization(lhs.data, (lhs_contract, lhs_batch))
    rhs_3d = _shape_normalization(rhs.data, (rhs_contract, rhs_batch))
    lhs_scale_3d = _shape_normalization(lhs.scale_inv, (lhs_contract, lhs_batch))
    rhs_scale_3d = _shape_normalization(rhs.scale_inv, (rhs_contract, rhs_batch))

    # JAX scaled_matmul only supports NT now (TN-gemm)
    # * Expected shape:
    # * lhs_data  (B, M, K)           * rhs_data  (B, N, K)
    # * lhs_scale (B, M, K_block)     * rhs_scale (B, N, K_block)
    out_3d = jax.nn.scaled_matmul(
        lhs_3d, rhs_3d, lhs_scale_3d, rhs_scale_3d, preferred_element_type=lhs.dq_dtype
    )
    # Reshape [1, reduce(..., M), N] -> [..., M, N]
    lhs_remain_shape = tuple(
        lhs.data.shape[dim] for dim in range(len(lhs.data.shape)) if dim not in lhs_contract
    )
    rhs_remain_shape = tuple(
        rhs.data.shape[dim] for dim in range(len(rhs.data.shape)) if dim not in rhs_contract
    )
    out = out_3d.reshape(*lhs_remain_shape, *rhs_remain_shape)
    return out


def _jax_gemm(
    lhs: Union[jnp.ndarray, ScaledTensor],
    rhs: Union[jnp.ndarray, ScaledTensor],
    contracting_dims: Tuple[Sequence[int], Sequence[int]] = ((1,), (0,)),
    lhs_quantizer: Quantizer = None,
    rhs_quantizer: Quantizer = None,
) -> jnp.ndarray:
    """
    FP8 GEMM via JAX
    """
    dim_nums = (contracting_dims, ((), ()))

    def _jax_gemm_fp8_impl(lhs, rhs):
        if lhs.scaling_mode.is_tensor_scaling():
            assert (
                rhs.scaling_mode == lhs.scaling_mode
            ), f"rhs.scaling_mode={rhs.scaling_mode} != lhs.scaling_mode={lhs.scaling_mode}"
            precision = (
                jax.lax.Precision.HIGHEST
                if get_quantize_config().FP8_2X_ACC_FPROP
                else jax.lax.Precision.DEFAULT
            )
            return _jax_gemm_tensor_scaling_fp8(lhs, rhs, dim_nums, precision)

        if lhs.scaling_mode == ScalingMode.MXFP8_1D_SCALING:
            return _jax_gemm_mxfp8_1d(lhs, rhs, dim_nums)

        raise NotImplementedError(f"Unsupported ScalingMode: {lhs.scaling_mode}")

    lhs_q, rhs_q = _quantize_gemm_operands(lhs, rhs, lhs_quantizer, rhs_quantizer, contracting_dims)

    if isinstance(lhs_q, ScaledTensor) and isinstance(rhs_q, ScaledTensor):
        return _jax_gemm_fp8_impl(lhs_q, rhs_q)

    if (
        isinstance(lhs, jnp.ndarray)
        and isinstance(rhs, jnp.ndarray)
        and lhs_quantizer is None
        and rhs_quantizer is None
    ):
        return jax.lax.dot_general(lhs, rhs, dim_nums, preferred_element_type=lhs.dtype)

    raise NotImplementedError("Not supporting multiplication of ScaledTensor and jnp.array")


def gemm(
    lhs: Union[jnp.ndarray, AbstractBaseTensor],
    rhs: Union[jnp.ndarray, AbstractBaseTensor],
    contracting_dims: Tuple[Sequence[int], Sequence[int]] = ((-1,), (0,)),
    lhs_quantizer: Quantizer = None,
    rhs_quantizer: Quantizer = None,
    transpose_batch_sequence: bool = False,
    cgemm_config: CollectiveGemmConfig = noop_cgemm_config,
    **kwargs,
) -> Tuple[jnp.ndarray, ...]:
    r"""General matrix multiplication with optional quantization.

    Parameters
    ----------
    lhs: Union[jax.Array, ScaledTensor]
        Left-hand side operand in the matrix multiplication.
    rhs: Union[jax.Array, ScaledTensor]
        Right-hand side operand in the matrix multiplication.
    lhs_quantizer: Quantizer, default = None
        Object for down-casting the LHS operand for quantized GEMM.
    rhs_quantizer: Quantizer, default = None
        Object for down-casting the RHS operand for quantized GEMM.
    contracting_dims: Tuple[Sequence[int], Sequence[int]], default = ((-1, ), (0, ))
        Tuple of sequences representing the contracting dimensions of the operands.
    bias: jax.Array, default = None
        Optional additive bias term, required for forward GEMM with bias fusion. Only supported
        with TE's custom call to cuBLAS GEMM.
    gelu_input: jax.Array, default = None
        Pre-GeLU output from forward GEMM, required for backward/grad GEMM with dGeLU fusion. Only
        supported with TE's custom call to cuBLAS GEMM.
    fuse_bias: bool, default = False
        Enable bias addition in forward GEMM or bias gradient in backward GEMM. Only supported with
        TE's custom call to cuBLAS GEMM.
    fuse_gelu: bool, default = False
        Enable GeLU activation in forward GEMM or GeLU gradient in backward GEMM. Only supported
        with TE's custom call to cuBLAS GEMM.
    grad: bool, default = False
        Flag for switching bias and GeLU fusions from forward to backward mode. Only supported with
        TE's custom call to cuBLAS GEMM.
    use_split_accumulator: bool, default = True
        Enable promoting some intermediate sums to higher precision when accumulating the result in
        the cuBLAS GEMM kernel. Disabling this trades off numerical accuracy for speed.
    transpose_batch_sequence: bool, default = False
        Transpose the batch and sequence dimensions of the input tensor.
    cgemm_config: CollectiveGemmConfig, default = noop_cgemm_config
        Helper object that manages comm+GEMM overlap options.

    Returns
    -------
    jax.Array:
        Result of the operation. For TE's custom call to cuBLAS GEMM, this result can include the
        GeLU application when `fuse_gelu=True` and `grad=False`, the GeLU gradient contribution
        when `fuse_gelu=True` and `grad=True`, and the additive bias when `fuse_bias=True` and
        `grad=False`.
    Optional[jax.Array]:
        Bias gradient when `fuse_bias=True` and `grad=True`. Only supported with TE's custom call
        to cuBLAS GEMM.
    Optional[jax.Array]:
        Pre-GeLU GEMM output when `fuse_gelu=True` and `grad=False`. This is required as an input
        to `_te_gemm()` with `fuse_gelu=True` and `grad=True` in the backward pass in order to
        compute the GeLU contribution to the gradient. Only supported with TE's custom call to
        cuBLAS GEMM.
    """
    if isinstance(lhs, NoScaleTensor):
        lhs = lhs.data
    if isinstance(rhs, NoScaleTensor):
        rhs = rhs.data

    # Try to get LHS and RHS quantizers from a quantizer set for backward compatibility
    if lhs_quantizer is None or rhs_quantizer is None:
        quantizer_set = kwargs.get("quantizer_set", None)
        if quantizer_set is not None:
            lhs_quantizer = quantizer_set.x
            rhs_quantizer = quantizer_set.kernel

    # Fall back on a native JAX implementation when the custom call to cuBLAS GEMM is disabled
    fuse_bias = kwargs.get("fuse_bias", False)
    fuse_gelu = kwargs.get("fuse_gelu", False)
    if not GemmPrimitive.enabled():
        assert kwargs.get("bias", None) is None and not fuse_gelu, (
            "TE GEMM was invoked with bias fusion options that are not supported by the "
            "`jax.lax.dot_general` and `jax.nn.scaled_matmul` backends used when the custom cuBLAS "
            "GEMM primitive is disabled."
        )
        assert kwargs.get("gelu_input", None) is None and not fuse_bias, (
            "TE GEMM was invoked with GeLU fusion options that are not supported by the "
            "`jax.lax.dot_general` and `jax.nn.scaled_matmul` backends used when the custom cuBLAS "
            "GEMM primitive is disabled."
        )
        assert cgemm_config.collective_op.is_none, "JAX GEMM does not support collective GEMM"
        return _jax_gemm(lhs, rhs, contracting_dims, lhs_quantizer, rhs_quantizer)

    outputs = _te_gemm(
        lhs,
        rhs,
        lhs_quantizer=lhs_quantizer,
        rhs_quantizer=rhs_quantizer,
        contracting_dims=contracting_dims,
        transpose_batch_sequence=transpose_batch_sequence,
        cgemm_config=cgemm_config,
        **kwargs,
    )

    # Discard empty outputs
    grad = kwargs.get("grad", False)
    clean_outputs = outputs[0]  # first output is the final result and is never empty
    if (fuse_bias and grad) or (fuse_gelu and not grad):
        clean_outputs = (outputs[0],)
        if fuse_bias and grad:  # only return bias gradient if it exists
            clean_outputs += (outputs[1],)
        if fuse_gelu and not grad:  # only return pre-GeLU output if it exists
            clean_outputs += (outputs[2],)
    return clean_outputs


def grouped_gemm(
    lhs: Union[jnp.ndarray, GroupedScaledTensor1x],
    rhs: Union[jnp.ndarray, GroupedScaledTensor1x],
    group_sizes: jnp.ndarray,
    contracting_dims: Tuple[Sequence[int], Sequence[int]] = ((1,), (2,)),
    bias: jnp.ndarray = None,
    precision: jax.lax.Precision = jax.lax.Precision.DEFAULT,
    preferred_element_type: jnp.dtype = None,
    group_offset: jnp.array = None,
    quantizer_set: QuantizerSet = noop_quantizer_set,
) -> jnp.ndarray:
    """
    Grouped GEMM operation.

    Args:
        lhs: Left-hand side input matrix, can be a jnp.ndarray or GroupedScaledTensor1x
        rhs: Right-hand side input matrix, can be a jnp.ndarray or GroupedScaledTensor1x
        group_sizes: 1D array containing the sizes of each group
        contracting_dims: Tuple of two sequences representing the contracting dimensions
        bias: Bias tensor of shape (G, N)
        precision: JAX precision for the GEMM operation
        preferred_element_type: Preferred data type for the output tensor
        group_offset: 1D array containing offsets for each group (not yet implemented)
        quantizer_set: Set of quantizers for FP8 quantization of the input and output

    Returns:
        A jnp.ndarray containing the result of the grouped GEMM operation

    Note:
        Tested shapes:
        lhs: [M, K] or [K, N]
        rhs: [G, N, K] or [G, K, N] or [G * K, N] or [N, G * K]
    """
    # TODO(Phuong): implement the group_offset
    group_offset = group_offset or jnp.zeros((1,), jnp.int32)

    # TODO(Phuong): implement the precision
    del precision

    if isinstance(lhs, jnp.ndarray):
        assert isinstance(rhs, jnp.ndarray)
        out_dtype = lhs.dtype
        lhs_shape = lhs.shape
        rhs_shape = rhs.shape
        lhs_data = lhs
        rhs_data = rhs
        lhs_scale_inv = rhs_scale_inv = jnp.empty((0,), jnp.float32)
        scaling_mode = ScalingMode.NO_SCALING
    elif isinstance(lhs, GroupedScaledTensor1x):
        assert isinstance(rhs, GroupedScaledTensor1x)
        out_dtype = lhs.dq_dtype
        lhs_shape = lhs.original_shape
        rhs_shape = rhs.original_shape
        lhs_data = lhs.data
        rhs_data = rhs.data
        lhs_scale_inv = lhs.scale_inv
        rhs_scale_inv = rhs.scale_inv
        assert lhs.scaling_mode == rhs.scaling_mode
        scaling_mode = lhs.scaling_mode
    else:
        raise TypeError("Unsupported lhs type object!")

    out_dtype = preferred_element_type or out_dtype

    lhs_contract_dim, rhs_contract_dim = contracting_dims

    lhs_is_trans = lhs_contract_dim[-1] != len(lhs_shape) - 1
    lhs_flatten_axis = len(lhs_contract_dim) * (1 if lhs_is_trans else -1)

    # rhs_shape [G, K, N]
    rhs_is_trans = rhs_contract_dim[0] != 1
    rhs_flatten_axis = -len(rhs_contract_dim) if rhs_is_trans else 1 + len(rhs_contract_dim)

    is_grouped_dense_wgrad = False
    if len(rhs_shape) == 2:
        rhs_is_trans = rhs_contract_dim[0] != 0
        is_grouped_dense_wgrad = True

    # TODO(Hua): thses are for fp16 dense wgrad, any better way to handle this?
    if (
        is_grouped_dense_wgrad
        and not isinstance(lhs, ScaledTensor)
        and not isinstance(rhs, ScaledTensor)
    ):
        lhs_is_trans = True
        rhs_is_trans = False
        lhs_flatten_axis = 1
        rhs_flatten_axis = 1

    if (
        not isinstance(lhs, ScaledTensor)
        and not isinstance(rhs, ScaledTensor)
        and quantizer_set != noop_quantizer_set
    ):
        assert isinstance(quantizer_set.x, GroupedQuantizer)
        assert type(quantizer_set.x) is type(quantizer_set.kernel)
        scaling_mode = quantizer_set.x.scaling_mode
        if (
            quantizer_set.x.scaling_mode.is_tensor_scaling()
            and is_fp8_gemm_with_all_layouts_supported()
        ):
            lhs_is_rowwise = rhs_is_rowwise = True
        else:
            lhs_is_rowwise = not lhs_is_trans
            rhs_is_rowwise = rhs_is_trans
        quantizer_set.x.q_layout = (
            QuantizeLayout.ROWWISE if lhs_is_rowwise else QuantizeLayout.COLWISE
        )
        quantizer_set.kernel.q_layout = (
            QuantizeLayout.ROWWISE if rhs_is_rowwise else QuantizeLayout.COLWISE
        )
        lhs_q = grouped_quantize(lhs, quantizer_set.x, group_sizes, lhs_flatten_axis)
        rhs_q = grouped_quantize(
            rhs, quantizer_set.kernel, group_sizes=None, flatten_axis=rhs_flatten_axis
        )
        lhs_data = lhs_q.data
        rhs_data = rhs_q.data
        lhs_scale_inv = lhs_q.scale_inv
        rhs_scale_inv = rhs_q.scale_inv
        lhs_shape = lhs_q.original_shape
        rhs_shape = rhs_q.original_shape

    assert not (
        lhs_data.dtype == jnp.float8_e5m2 and rhs_data.dtype == jnp.float8_e5m2
    ), "FP8 GEMM does not support E5M2 * E5M2"

    # Only support FP8 GEMM with NT layout on Hopper and other earlier GPUs
    # thus additional transpose is required
    if scaling_mode.is_tensor_scaling() and not is_fp8_gemm_with_all_layouts_supported():
        if isinstance(lhs, ScaledTensor) and isinstance(rhs, ScaledTensor):
            lhs_layout_is_T = lhs.data_layout == "T"
            rhs_layout_is_T = rhs.data_layout == "T"
        else:
            lhs_layout_is_T = lhs_q.data_layout == "T"
            rhs_layout_is_T = rhs_q.data_layout == "T"
        # we can't apply _shape_normalization on the grouped input
        # thus we need to ensure that lhs is in N and rhs is in T
        assert (
            lhs_is_trans == lhs_layout_is_T
        ), "lhs input must be transposed before calling grouped_gemm"
        assert (
            not rhs_is_trans == rhs_layout_is_T
        ), "rhs input must be transposed before calling grouped_gemm"
        lhs_is_trans = False
        rhs_is_trans = True
        lhs_ndim = len(lhs_shape)
        rhs_ndim = len(rhs_shape)
        if lhs_layout_is_T:
            lhs_contract_dim = tuple((lhs_ndim - 1 - i) % lhs_ndim for i in lhs_contract_dim)
        if rhs_layout_is_T:
            # For rhs [G, K, N], need to exclude the G dim from contract_dim
            if group_sizes.size == rhs_shape[0]:
                rhs_contract_dim = tuple(
                    (rhs_ndim - 1 - i) % (rhs_ndim - 1) + 1 for i in rhs_contract_dim
                )
            else:
                rhs_contract_dim = tuple((rhs_ndim - 1 - i) % rhs_ndim for i in rhs_contract_dim)

    # Calling GroupedGEMM Custom Call
    K_lhs = math.prod(lhs_shape[i] for i in lhs_contract_dim)
    K_rhs = math.prod(rhs_shape[i] for i in rhs_contract_dim)
    assert K_lhs == K_rhs
    M = math.prod(_calculate_remaining_shape(lhs_shape, lhs_contract_dim))
    N = math.prod(_calculate_remaining_shape(rhs_shape, rhs_contract_dim)[1:])  # Exclude G

    if is_grouped_dense_wgrad:
        N = math.prod(_calculate_remaining_shape(rhs_shape, rhs_contract_dim))
    else:
        assert group_sizes.size == rhs_shape[0]

    assert group_offset.size == 1

    has_bias = bias is not None
    assert not has_bias or bias.shape == (group_sizes.size, N)
    bias = jnp.empty((), jnp.float32) if bias is None else bias

    (out,) = GroupedGemmPrimitive.outer_primitive.bind(
        lhs_data,
        lhs_scale_inv,
        rhs_data,
        rhs_scale_inv,
        bias,
        group_sizes,
        group_offset,
        M=M,
        N=N,
        K=K_lhs,
        lhs_is_trans=lhs_is_trans,
        rhs_is_trans=rhs_is_trans,
        scaling_mode=scaling_mode.value,
        out_dtype=out_dtype,
        has_bias=has_bias,
        is_grouped_dense_wgrad=is_grouped_dense_wgrad,
    )
    return out<|MERGE_RESOLUTION|>--- conflicted
+++ resolved
@@ -165,7 +165,6 @@
     return lhs_q, rhs_q
 
 
-<<<<<<< HEAD
 class CollectiveOp(Enum):
     "Enum for Collective Type in Collective GEMM"
 
@@ -304,20 +303,6 @@
 noop_cgemm_config_set = CollectiveGemmConfigSet.create(forward_collective_op=CollectiveOp.NONE)
 
 
-@partial(jax.jit, static_argnums=(1,))
-def _cgemm_output_reorder(output, sequence_dim):
-    assert sequence_dim >= 0, f"Invalid sequence_dim. Got sequence_dim={sequence_dim}"
-    original_shape = output.shape
-    reshaped = output.reshape(
-        -1,
-        tpsp_axis_size(),
-        int(original_shape[sequence_dim] / tpsp_axis_size()),
-        *original_shape[sequence_dim + 1 :],
-    )
-    reordered = reshaped.transpose(1, 0, 2, *range(3, reshaped.ndim))
-    output = reordered.reshape(original_shape)
-    return output
-=======
 @partial(jax.jit, static_argnums=(1, 2))
 def swizzled_scale(scale_inv, flatten_axis, is_colwise):
     "Swizzle scale_inv via JAX transpose ops"
@@ -331,7 +316,6 @@
     reshape = scale_inv.reshape(rows // 128, 4, 32, cols // 4, 4)
     swizzled = jnp.transpose(reshape, (0, 3, 2, 1, 4))
     return swizzled.reshape(original_shape)
->>>>>>> 4903f947
 
 
 class GemmPrimitive(BasePrimitive):
@@ -487,31 +471,13 @@
                 )
         pre_gelu_out = jax.core.ShapedArray(shape=pre_gelu_shape, dtype=pre_gelu_dtype)
 
-<<<<<<< HEAD
-        # Need extra workspace for swizzled scale factors
-        lhs_swizzle_size = 0
-        rhs_swizzle_size = 0
-        swizzle_dtype = jnp.uint8
-        if scaling_mode == ScalingMode.MXFP8_1D_SCALING:
-            lhs_swizzle_size = lhs_scale_inv.size
-            rhs_swizzle_size = rhs_scale_inv.size
-        lhs_swizzle = jax.core.ShapedArray(shape=(lhs_swizzle_size,), dtype=swizzle_dtype)
-        rhs_swizzle = jax.core.ShapedArray(shape=(rhs_swizzle_size,), dtype=swizzle_dtype)
-
-        # Size cuBLAS workspace -- multiplied by number of comm+GEMM overlap compute streams
+        # Declare cuBLAS workspace
         workspace_size = get_cublas_workspace_size_bytes()
-        if cgemm_config is not None:
+        if not cgemm_config.collective_op.is_none:
             workspace_size *= cgemm_config.num_max_streams
-
-        # cuBLAS requires workspace pointers aligned to 256 bytes but XLA does not guarantee that
-        # so we add to the size here and align the pointer in the C++ custom call.
-        workspace_size += 256
-=======
-        # Declare cuBLAS workspace
         # cuBLAS workspace ptr must be 256 bytes aligned but JAX buffers are not
         # necessarily 256 bytes aligned, we add some padding to ensure alignment.
-        workspace_size = get_cublas_workspace_size_bytes() + 256
->>>>>>> 4903f947
+        workspace_size += 256
         workspace = jax.core.ShapedArray(shape=(workspace_size,), dtype=jnp.uint8)
 
         return output, bias_grad, pre_gelu_out, workspace
@@ -594,25 +560,23 @@
         is_outer,
         cgemm_config,
     ):
-<<<<<<< HEAD
-        lhs_cdims, rhs_cdims = map(sanitize_dims, (lhs.ndim, rhs.ndim), contracting_dims)
-        lhs_transposed, rhs_transposed = _get_gemm_layout(
-            (lhs.ndim, rhs.ndim), (lhs_cdims, rhs_cdims)
-        )
-        lhs_scale_inv = apply_padding_to_scale_inv(
-            lhs_scale_inv,
-            scaling_mode,
-            lhs.shape,
-            is_colwise=lhs_transposed,
-            flatten_axis=max(lhs_cdims) + 1 if lhs_transposed else min(lhs_cdims),
-        )
-        rhs_scale_inv = apply_padding_to_scale_inv(
-            rhs_scale_inv,
-            scaling_mode,
-            rhs.shape,
-            is_colwise=not rhs_transposed,
-            flatten_axis=min(rhs_cdims) if rhs_transposed else max(rhs_cdims) + 1,
-        )
+        if scaling_mode.is_1d_block_scaling():
+            lhs_cdims, rhs_cdims = map(sanitize_dims, (lhs.ndim, rhs.ndim), contracting_dims)
+            lhs_transposed, rhs_transposed = _get_gemm_layout(
+                (lhs.ndim, rhs.ndim), (lhs_cdims, rhs_cdims)
+            )
+            lhs_flatten_axis = max(lhs_cdims) + 1 if lhs_transposed else min(lhs_cdims)
+            rhs_flatten_axis = min(rhs_cdims) if rhs_transposed else max(rhs_cdims) + 1
+
+            lhs_scale_inv = apply_padding_to_scale_inv(
+                lhs_scale_inv, scaling_mode, lhs.shape, lhs_transposed, lhs_flatten_axis
+            )
+            rhs_scale_inv = apply_padding_to_scale_inv(
+                rhs_scale_inv, scaling_mode, rhs.shape, not rhs_transposed, rhs_flatten_axis
+            )
+            lhs_scale_inv = swizzled_scale(lhs_scale_inv, lhs_flatten_axis, lhs_transposed)
+            rhs_scale_inv = swizzled_scale(rhs_scale_inv, rhs_flatten_axis, not rhs_transposed)
+
         # Alter lhs blocks so that CGEMM RS outputs correctly
         if (
             cgemm_config.collective_op.is_reduce_scatter
@@ -630,26 +594,8 @@
             )
             reordered = reshaped.transpose(2, 0, 1, 3, *range(4, reshaped.ndim))
             lhs = reordered.reshape(original_shape)
-=======
-        if scaling_mode.is_1d_block_scaling():
-            lhs_cdims, rhs_cdims = map(sanitize_dims, (lhs.ndim, rhs.ndim), contracting_dims)
-            lhs_transposed, rhs_transposed = _get_gemm_layout(
-                (lhs.ndim, rhs.ndim), (lhs_cdims, rhs_cdims)
-            )
-            lhs_flatten_axis = max(lhs_cdims) + 1 if lhs_transposed else min(lhs_cdims)
-            rhs_flatten_axis = min(rhs_cdims) if rhs_transposed else max(rhs_cdims) + 1
-
-            lhs_scale_inv = apply_padding_to_scale_inv(
-                lhs_scale_inv, scaling_mode, lhs.shape, lhs_transposed, lhs_flatten_axis
-            )
-            rhs_scale_inv = apply_padding_to_scale_inv(
-                rhs_scale_inv, scaling_mode, rhs.shape, not rhs_transposed, rhs_flatten_axis
-            )
-            lhs_scale_inv = swizzled_scale(lhs_scale_inv, lhs_flatten_axis, lhs_transposed)
-            rhs_scale_inv = swizzled_scale(rhs_scale_inv, rhs_flatten_axis, not rhs_transposed)
->>>>>>> 4903f947
-
-        (output, bias_grad, pre_gelu_out, _, _, _) = GemmPrimitive.inner_primitive.bind(
+
+        (output, bias_grad, pre_gelu_out, _) = GemmPrimitive.inner_primitive.bind(
             lhs,
             lhs_scale_inv,
             rhs,
@@ -668,7 +614,6 @@
             sequence_dim=sequence_dim,
             is_outer=is_outer,
         )
-<<<<<<< HEAD
         # Alter output blocks for CGEMM AG
         if (
             cgemm_config.collective_op.is_all_gather
@@ -688,8 +633,6 @@
             output = reordered.reshape(original_shape)
 
         return [output, bias_grad, pre_gelu_out]
-=======
-        return outputs[:-1]  # discard workspace array
 
     @staticmethod
     def outer_impl(
@@ -722,7 +665,6 @@
             grad,
             use_split_accumulator,
         )
->>>>>>> 4903f947
 
     @staticmethod
     def batcher(
