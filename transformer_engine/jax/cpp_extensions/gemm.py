--- conflicted
+++ resolved
@@ -354,62 +354,7 @@
     return _jax_gemm(lhs, rhs, contracting_dims, quantizer_set)
 
 
-"""
-def swizzled_scale(scales):
-    # Swizzle the scale tensor for FP8 GEMM
-    assert scales.ndim == 2
-    rows, cols = scales.shape
-    scales = scales.reshape(rows // 128, 4, 32, cols // 4, 4)
-    scales = jnp.transpose(scales, (0, 3, 2, 1, 4))
-    scales = scales.reshape(rows, cols)
-    return scales
-
-
-def grouped_swizzled_scale(
-    grouped_scale, group_sizes, original_shape, is_colwise, scaling_mode, flatten_axis
-):
-    """Swizzle the scale tensor for FP8 GEMM"""
-
-    scale_shapes = scaling_mode.value.get_grouped_scale_shape(
-        original_shape, group_sizes, is_colwise, flatten_axis=flatten_axis
-    )
-    ptr = 0
-    for scale_shape in scale_shapes:
-        rows = math.prod(scale_shape[:flatten_axis])
-        cols = math.prod(scale_shape[flatten_axis:])
-        scale_size = rows * cols
-        scale = grouped_scale[ptr : ptr + scale_size].reshape((rows, cols))
-        if is_colwise:
-            scale = jnp.transpose(scale, (1, 0))
-            rows, cols = (cols, rows)
-        scale = scale.reshape(rows // 128, 4, 32, cols // 4, 4)
-        scale = jnp.transpose(scale, (0, 3, 2, 1, 4))
-        grouped_scale = grouped_scale.at[ptr : ptr + scale_size].set(scale)
-        ptr += scale_size
-    return grouped_scale
-
-
-# Note: already_transposed doesn't matter for the output shape
-# x.shape = [B, D1, D2]
-# contracting_dims = (2, )    --> output.shape = [1, B * D1, D2]
-# contracting_dims = (0, 1, ) --> output.shape = [1, D2, B * D1]
-# x.shape = [D1, D2]
-# contracting_dims = (1, )    --> output.shape = [1, D1, D2]
-# contracting_dims = (0, )    --> output.shape = [1, D2, D1]
-# bm = lhs_remain_shape[0]
-# bn = rhs_remain_shape[0]
-# kl = lhs_3d.shape[-1]
-# kr = rhs_3d.shape[-1]
-# assert kl == kr, f"After shape normalization, contracting dim size mismatch: {kl} != {kr}"
-# if (bm % 16 != 0) or (bn % 16 != 0) or (kl % 16 != 0):
-#     print("grouped_gemm input pair {i} has invalid problem shape for lowering: ")
-#     print(f"m = {bm}, n = {bn}, k = {kl}; ")
-#     print("cuBLAS requires the problem shapes being multiples of 16")
-#     assert (bm % 16 == 0) and (bn % 16 == 0) and (kl % 16 == 0)
-
-
 def grouped_gemm(
-<<<<<<< HEAD
     lhs: Union[jnp.ndarray, GroupedScaledTensor1x],
     rhs: Union[jnp.ndarray, GroupedScaledTensor1x],
     group_sizes: jnp.ndarray,
@@ -519,23 +464,23 @@
         lhs_data = _shape_normalization(lhs.data, (lhs_contract_dim, ()), lhs.data_layout == "N")
         rhs_data = _shape_normalization(rhs.data, (rhs_contract_dim), rhs.data_layout == "T")
 
-    if scaling_mode == ScalingMode.MXFP8_1D_SCALING:
-        lhs_scale_inv = grouped_swizzled_scale(
-            lhs.scale_inv,
-            lhs.group_sizes,
-            lhs_shape,
-            lhs.is_colwise,
-            lhs.scaling_mode,
-            lhs.flatten_axis,
-        )
-        rhs_scale_inv = grouped_swizzled_scale(
-            rhs.scale_inv,
-            rhs.group_sizes,
-            rhs_shape,
-            rhs.is_colwise,
-            rhs.scaling_mode,
-            rhs.flatten_axis,
-        )
+    # if scaling_mode == ScalingMode.MXFP8_1D_SCALING:
+    #     lhs_scale_inv = grouped_swizzled_scale(
+    #         lhs.scale_inv,
+    #         lhs.group_sizes,
+    #         lhs_shape,
+    #         lhs.is_colwise,
+    #         lhs.scaling_mode,
+    #         lhs.flatten_axis,
+    #     )
+    #     rhs_scale_inv = grouped_swizzled_scale(
+    #         rhs.scale_inv,
+    #         rhs.group_sizes,
+    #         rhs_shape,
+    #         rhs.is_colwise,
+    #         rhs.scaling_mode,
+    #         rhs.flatten_axis,
+    #     )
 
     # Calling GroupedGEMM Custom Call
     K_lhs = math.prod(lhs_shape[i] for i in lhs_contract_dim)
@@ -564,124 +509,7 @@
         lhs_is_trans=lhs_is_trans,
         rhs_is_trans=rhs_is_trans,
         scaling_mode=scaling_mode.value,
-=======
-    lhs_list: List[Union[jnp.ndarray, ScaledTensor]],
-    rhs_list: List[Union[jnp.ndarray, ScaledTensor]],
-    contracting_dims_list: List[Tuple[Sequence[int], Sequence[int]]],
-    bias_list: List[jnp.ndarray] = None,
-) -> List[jnp.ndarray]:
-    # Grouped GEMM for multiple pairs of tensors.
-    assert (
-        len(lhs_list) == len(rhs_list) == len(contracting_dims_list)
-    ), "lhs_list, rhs_list, contracting_dims_list must have the same length"
-
-    num_gemms = len(lhs_list)
-    lhs_list_ = []
-    rhs_list_ = []
-    lhs_sinv_list_ = []
-    rhs_sinv_list_ = []
-    bias_list_ = []
-    for i in range(num_gemms):
-        lhs = lhs_list[i]
-        rhs = rhs_list[i]
-        contracting_dims = contracting_dims_list[i]
-        dim_nums = (contracting_dims, ((), ()))
-        if isinstance(lhs, ScaledTensor) and isinstance(rhs, ScaledTensor):
-            scaling_mode = lhs.scaling_mode
-            lhs_shape = lhs.data.shape
-            rhs_shape = rhs.data.shape
-            out_dtype = lhs.dq_dtype
-            # For ScaledTensors and DELAYED_TENSOR_SCALING, need to handle internal data_layout
-            if lhs.scaling_mode.is_tensor_scaling():
-                assert not (
-                    lhs.data.dtype == jnp.float8_e5m2 and rhs.data.dtype == jnp.float8_e5m2
-                ), "FP8 GEMM does not support E5M2 * E5M2"
-                ((lhs_contract_dim,), (rhs_contract_dim,)) = contracting_dims
-                if lhs.data_layout == "T":
-                    lhs_contract_dim = (lhs_contract_dim - 1) % lhs.data.ndim
-                if rhs.data_layout == "T":
-                    rhs_contract_dim = (rhs_contract_dim - 1) % rhs.data.ndim
-                dim_nums = ((lhs_contract_dim,), (rhs_contract_dim,)), ((), ())
-        else:
-            # For jnp.ndarray, only consider contracting_dims, data_layout is always NN
-            scaling_mode = ScalingMode.NO_SCALING
-            lhs_shape = lhs.shape
-            rhs_shape = rhs.shape
-            out_dtype = lhs.dtype
-
-        (lhs_contract, rhs_contract), (lhs_batch, rhs_batch) = dim_nums
-        lhs_dn = (lhs_contract, lhs_batch)
-        rhs_dn = (rhs_contract, rhs_batch)
-
-        lhs_remain_shape = _calculate_remaining_shape(lhs_shape, lhs_contract)
-        rhs_remain_shape = _calculate_remaining_shape(rhs_shape, rhs_contract)
-
-        # Note: do not squeeze() for {lhs, rhs}_3d, it will trigger a D2D memcpy
-        if scaling_mode == ScalingMode.NO_SCALING:
-            lhs_3d = _shape_normalization(lhs, lhs_dn)
-            rhs_3d = _shape_normalization(rhs, rhs_dn)
-        elif scaling_mode.is_tensor_scaling():
-            lhs_3d = _shape_normalization(lhs.data, lhs_dn, lhs.data_layout == "N")
-            rhs_3d = _shape_normalization(rhs.data, rhs_dn, rhs.data_layout == "T")
-        elif scaling_mode == ScalingMode.MXFP8_1D_SCALING:
-            lhs_3d = _shape_normalization(lhs.data, lhs_dn)
-            rhs_3d = _shape_normalization(rhs.data, rhs_dn)
-            lhs_scale_inv = _shape_normalization(lhs.scale_inv, lhs_dn)
-            rhs_scale_inv = _shape_normalization(rhs.scale_inv, rhs_dn)
-            # swizzled_scale requires a matrix
-            lhs_scale_inv = swizzled_scale(lhs_scale_inv.squeeze())
-            rhs_scale_inv = swizzled_scale(rhs_scale_inv.squeeze())
-        else:
-            raise NotImplementedError("Unsupported ScalingMode: {scaling_mode}")
-
-        # Note: already_transposed doesn't matter for the output shape
-        # x.shape = [B, D1, D2]
-        # contracting_dims = (2, )    --> output.shape = [1, B * D1, D2]
-        # contracting_dims = (0, 1, ) --> output.shape = [1, D2, B * D1]
-        # x.shape = [D1, D2]
-        # contracting_dims = (1, )    --> output.shape = [1, D1, D2]
-        # contracting_dims = (0, )    --> output.shape = [1, D2, D1]
-        bm = lhs_remain_shape[0]
-        bn = rhs_remain_shape[0]
-        kl = lhs_3d.shape[-1]
-        kr = rhs_3d.shape[-1]
-        assert kl == kr, f"After shape normalization, contracting dim size mismatch: {kl} != {kr}"
-        if (bm % 16 != 0) or (bn % 16 != 0) or (kl % 16 != 0):
-            print("grouped_gemm input pair {i} has invalid problem shape for lowering: ")
-            print(f"m = {bm}, n = {bn}, k = {kl}; ")
-            print("cuBLAS requires the problem shapes being multiples of 16")
-            assert (bm % 16 == 0) and (bn % 16 == 0) and (kl % 16 == 0)
-
-        lhs_list_.append(lhs_3d)
-        rhs_list_.append(rhs_3d)
-        if scaling_mode == ScalingMode.NO_SCALING:
-            lhs_sinv_list_.append(jnp.ones(1, dtype=jnp.float32))
-            rhs_sinv_list_.append(jnp.ones(1, dtype=jnp.float32))
-        if scaling_mode.is_tensor_scaling():
-            lhs_sinv_list_.append(lhs.scale_inv)
-            rhs_sinv_list_.append(rhs.scale_inv)
-        if scaling_mode == ScalingMode.MXFP8_1D_SCALING:
-            lhs_sinv_list_.append(lhs_scale_inv)
-            rhs_sinv_list_.append(rhs_scale_inv)
-        if bias_list is not None:
-            bias_list_.append(bias_list[i])
-
-    out_list = GroupedGemmPrimitive.outer_primitive.bind(
-        *lhs_list_,
-        *rhs_list_,
-        *lhs_sinv_list_,
-        *rhs_sinv_list_,
-        *bias_list_,
-        num_gemms=num_gemms,
-        scaling_mode=scaling_mode,
->>>>>>> 3d247590
         out_dtype=out_dtype,
         has_bias=has_bias,
     )
-<<<<<<< HEAD
-    return out
-=======
-
-    return out_list
-"""
->>>>>>> 3d247590
+    return out