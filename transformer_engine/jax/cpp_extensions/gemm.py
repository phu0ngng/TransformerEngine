# Copyright (c) 2022-2025, NVIDIA CORPORATION & AFFILIATES. All rights reserved.
#
# See LICENSE for license information.
"""JAX te modules"""

import math
import operator
from collections.abc import Iterable
from dataclasses import dataclass, field
from functools import partial, reduce
<<<<<<< HEAD
from typing import Tuple, Sequence, Union
=======
import warnings
>>>>>>> 3aec2665

import jax
import jax.numpy as jnp
from jax import dtypes
from jax.sharding import NamedSharding, PartitionSpec
from jax.experimental.custom_partitioning import SdyShardingRule

import transformer_engine_jax as tex
from transformer_engine_jax import get_num_compute_streams

from .base import BasePrimitive, register_primitive
from .quantization import grouped_quantize
from ..quantize import (
    ScaledTensor,
    ScaledTensor2x,
    GroupedScaledTensor1x,
    ScalingMode,
    Quantizer,
    GroupedQuantizer,
    QuantizeConfig,
    QuantizerSet,
    QuantizeLayout,
    noop_quantizer_set,
    is_fp8_gemm_with_all_layouts_supported,
    apply_padding_to_scale_inv,
)
<<<<<<< HEAD
from .misc import get_padded_spec, jax_dtype_to_te_dtype
from ..sharding import (
    global_mesh_resource,
    tp_axis_size,
)
=======
from ..sharding import global_mesh_resource
from .misc import get_padded_spec
>>>>>>> 3aec2665


__all__ = [
    "CommOverlapHelper",
    "CommOverlapHelperSet",
    "gemm",
    "grouped_gemm",
    "gemm_uses_jax_dot",
    "sanitize_dims",
    "get_non_contracting_dims",
    "transpose_dims",
]


num_cublas_streams = tex.get_num_compute_streams()
gsr = global_mesh_resource()


CUDA_STREAM_PRIORITY_LOWEST = None
CUDA_STREAM_PRIORITY_HIGHEST = None


def get_cublas_workspace_size_bytes() -> None:
    """Return 32 MiB if using hopper, 4 MiB for all other architectures."""
    if tex.get_device_compute_capability(0) >= 90:
        return 33_554_432
    return 4_194_304


def sanitize_dims(ndim: int, dims: Union[int, Sequence[int]]) -> Sequence[int]:
    """Convert relative (negative) indexes to absolute dimension numbers."""
    dims_ = dims if isinstance(dims, Iterable) else (dims,)
    if len(dims_) == 0:
        return dims_
    return tuple(ndim + dim if dim < 0 else dim for dim in dims_ if dim is not None)


def get_non_contracting_dims(ndim, contracting_dims):
    """Return a tuple of dimensions not included in the contracting dimensions."""
    contracting_dims = sanitize_dims(ndim, contracting_dims)
    return tuple(dim for dim in range(ndim) if dim not in contracting_dims)


def transpose_dims(ndim, dims_to_transpose, flatten_axis=-1):
    """Compute the new dimension numbers after transpose."""
    if len(dims_to_transpose) == 0:
        return dims_to_transpose
    flatten_axis = ndim - flatten_axis if flatten_axis > 0 else flatten_axis
    transposed_dims = (*range(flatten_axis, ndim), *range(flatten_axis))
    return tuple(transposed_dims.index(dim) for dim in dims_to_transpose)


def _compatible_fp8_gemm_dtypes(lhs_dtype, rhs_dtype) -> bool:
    lhs, rhs, e4m3, e5m2 = map(
        dtypes.canonicalize_dtype,
        (
            lhs_dtype,
            rhs_dtype,
            jnp.float8_e4m3fn,
            jnp.float8_e5m2,
        ),
    )

    # FP8 GEMM supports (e4m3 x e4m3), (e4m3 x e5m2) and (e5m2 x e4m3)
    if (lhs is e4m3 and rhs in (e4m3, e5m2)) or (lhs in (e4m3, e5m2) and rhs is e4m3):
        return True

    # Any other combination of data types is not supported
    return False


def _get_gemm_layout(
    operand_ndims: Tuple[int, int], contracting_dims: Tuple[Sequence[int], Sequence[int]]
) -> Tuple[bool, bool]:
    lhs_contracting, rhs_contracting = map(sanitize_dims, operand_ndims, contracting_dims)
    lhs_is_transposed = operand_ndims[0] - 1 not in lhs_contracting
    rhs_is_transposed = operand_ndims[1] - 1 in rhs_contracting
    return lhs_is_transposed, rhs_is_transposed


def _quantize_gemm_operands(lhs, rhs, lhs_quantizer, rhs_quantizer, contracting_dims):
    lhs_q = lhs
    rhs_q = rhs

    if not isinstance(lhs, ScaledTensor) and lhs_quantizer is not None:
        lhs_cdims = sanitize_dims(lhs.ndim, contracting_dims[0])
        lhs_is_transposed = lhs.ndim - 1 not in lhs_cdims
        need_lhs_colwise = lhs_is_transposed and (
            lhs_quantizer.scaling_mode.is_1d_block_scaling()
            or not is_fp8_gemm_with_all_layouts_supported()
        )
        flatten_axis = max(lhs_cdims) + 1 if lhs_is_transposed else min(lhs_cdims)
        lhs_q = lhs_quantizer.quantize(
            lhs,
            is_rowwise=not need_lhs_colwise,
            is_colwise=need_lhs_colwise,
            flatten_axis=flatten_axis,
        )

    if not isinstance(rhs, ScaledTensor) and rhs_quantizer is not None:
        rhs_cdims = sanitize_dims(rhs.ndim, contracting_dims[1])
        rhs_is_transposed = rhs.ndim - 1 in rhs_cdims
        need_rhs_colwise = not rhs_is_transposed and (
            rhs_quantizer.scaling_mode.is_1d_block_scaling()
            or not is_fp8_gemm_with_all_layouts_supported()
        )
        flatten_axis = min(rhs_cdims) if rhs_is_transposed else max(rhs_cdims) + 1
        rhs_q = rhs_quantizer.quantize(
            rhs,
            is_rowwise=not need_rhs_colwise,
            is_colwise=need_rhs_colwise,
            flatten_axis=flatten_axis,
        )

    assert not isinstance(lhs_q, ScaledTensor2x)
    assert not isinstance(rhs_q, ScaledTensor2x)

    return lhs_q, rhs_q


@dataclass(frozen=True)
class CommOverlapHelper:
    """
    Helper object that carries comm+GEMM overlap configuration, initializes the internal
    communication buffer, and generates lowering arguments and partitioning rules for
    the GemmPrimitive.
    """

    # Core init arguments
    comm_type: tex.CommOverlapType = field(default=tex.CommOverlapType.NONE)
    method: tex.CommOverlapMethod = field(default=tex.CommOverlapMethod.NONE)
    buffer_shape: Sequence[int] = field(default=None)
    buffer_dtype: jnp.dtype = field(default=jnp.bfloat16)
    # tp_size: int = field(
    #     default_factory=lambda: get_mesh_axis_size(global_mesh_resource().tp_resource)
    # )

    # Userbuffers bootstrap kwargs
    num_splits: int = field(default=None, kw_only=True)
    num_max_streams: int = field(default=3, kw_only=True)
    comm_cga_size: int = field(default=None, kw_only=True)
    gemm_priority: int = field(default=CUDA_STREAM_PRIORITY_LOWEST, kw_only=True)
    comm_priority: int = field(default=CUDA_STREAM_PRIORITY_HIGHEST, kw_only=True)
    num_comm_sm: int = field(default=None, kw_only=True)
    set_sm_margin: bool = field(default=None, kw_only=True)
    use_ce: bool = field(default=None, kw_only=True)
    atomic_gemm: bool = field(default=False, kw_only=True)
    rs_overlap_first_gemm: bool = field(default=False, kw_only=True)
    aggregate_ag: bool = field(default=False, kw_only=True)

    # Other kwargs not passed to Userbuffers
    # tp_resource: str = field(default_factory=lambda: global_mesh_resource().tp_resource)
    # logical_tp_axis: str = field(default=W_TP_AXES, kw_only=True)
    # logical_sp_axis: str = field(default=SEQLEN_TP_AXES, kw_only=True)
    # flatten_axis: int = field(default=-1, kw_only=True)

    # Internal attributes
    is_enabled: bool = field(default=False, init=False)
    unique_id: int = field(default=-1, init=False, compare=False)
    # sharded_impl: bool = field(default=False, init=False, compare=False)
    # gather_dim: int = field(default=-2, init=False, compare=False)
    # scatter_dim: int = field(default=-2, init=False, compare=False)
    # sequence_dim: int = field(default=1, init=False, compare=False)


    def __post_init__(self):
        # Update global min/max CUDA stream priority values if not already done
        global CUDA_STREAM_PRIORITY_LOWEST, CUDA_STREAM_PRIORITY_HIGHEST
        if CUDA_STREAM_PRIORITY_LOWEST is None or CUDA_STREAM_PRIORITY_HIGHEST is None:
            (
                CUDA_STREAM_PRIORITY_LOWEST,
                CUDA_STREAM_PRIORITY_HIGHEST,
            ) = tex.get_stream_priority_range()
        # TODO: Why do we need this?
        # if self.gemm_priority is None:
        #     object.__setattr__(self, "gemm_priority", CUDA_STREAM_PRIORITY_LOWEST)
        #     object.__setattr__(self, "comm_priority", CUDA_STREAM_PRIORITY_HIGHEST)

        assert self.method != tex.CommOverlapMethod.RING_EXCHANGE, (
            f"CommOverlapHelper: {self.comm_type} is not supported for {self.method}."
        )
        assert self.comm_type != tex.CommOverlapType.NONE, (
            f"CommOverlapHelper: {self.method} is not a valid overlap method for "
                f"{self.comm_type}."
        )
        assert (
            self.buffer_shape is not None and len(self.buffer_shape) >= 2
        ), f"CommOverlapHelper: {self.buffer_shape} is not a valid buffer shape."
        assert tp_axis_size() > 1, (
            f"CommOverlapHelper: Communication + GEMM overlap requires a valid TP axis size. Got TP axis size {tp_axis_size()}."
        )

        # TODO: Why do we need this?
        # assert (
        #     self.tp_size % 2 == 0
        # ), f"CommOverlapHelper: Tensor-parallel axis of {self.tp_size} is not divisible by 2."

        # Collapse buffer shape to 2D
        if len(self.buffer_shape) > 2:
            if self.flatten_axis < 0:
                object.__setattr__(
                    self, "flatten_axis", self.flatten_axis + len(self.buffer_shape)
                )
            object.__setattr__(
                self,
                "buffer_shape",
                (
                    reduce(operator.mul, self.buffer_shape[: self.flatten_axis]),
                    reduce(operator.mul, self.buffer_shape[self.flatten_axis :]),
                ),
            )

        # Num splits for P2P overlap is always fixed to TP size
        if self.num_splits is None:
            object.__setattr__(self, "num_splits", tp_axis_size())

        # Set conditional defaults for config options not specified at init time
        if self.comm_cga_size is None:
            object.__setattr__(self, "comm_cga_size", 1)
        if self.num_comm_sm is None:
            object.__setattr__(self, "num_comm_sm", 1)
        if self.set_sm_margin is None:
            object.__setattr__(self, "set_sm_margin", False)
        if self.use_ce is None:
            object.__setattr__(self, "use_ce", True)

        # Allocate the communication buffer
        args, kwargs = self.get_bootstrap_args_kwargs()
        object.__setattr__(self, "unique_id", tex.create_comm_overlap_buffer(*args, **kwargs))
        object.__setattr__(self, "is_enabled", True)

    def is_all_gather(self):
        """Check if the overlapped collective is an all-gather."""
        return self.comm_type == tex.CommOverlapType.AG

    def is_reduce_scatter(self):
        """Check if the overlapped collective is a reduce-scatter."""
        return self.comm_type == tex.CommOverlapType.RS

    def get_bootstrap_args_kwargs(self):
        """Generate positional and keyword arguments to bootstrap Userbuffers."""
        args = (
            self.comm_type,
            self.method,
            self.buffer_shape,
            jax_dtype_to_te_dtype(self.buffer_dtype),
            self.tp_size,
        )
        kwargs = {
            "num_splits": self.num_splits,
            "num_max_streams": self.num_max_streams,
            "comm_cga_size": self.comm_cga_size,
            "gemm_priority": self.gemm_priority,
            "comm_priority": self.comm_priority,
            "num_comm_sm": self.num_comm_sm,
            "set_sm_margin": self.set_sm_margin,
            "use_ce": self.use_ce,
            "atomic_gemm": self.atomic_gemm,
            "rs_overlap_first_gemm": self.rs_overlap_first_gemm, # TODO: What is this?
            "aggregate_ag": self.aggregate_ag,
        }
        return args, kwargs

    # TODO
    def get_lowering_kwargs(self):
        """Generate a dictionary of keyword arguments used in GemmPrimitive.lowering()."""
        aux_axis_boundary = -1
        if self.is_enabled:
            if self.is_all_gather():
                assert self.gather_dim >= 0, (
                    "Internal TE error: CommOverlapHelper.gather_dim is not set correctly in "
                    "GemmPrimitive."
                )
                aux_axis_boundary = self.gather_dim + 1
            elif self.is_reduce_scatter():
                assert self.scatter_dim >= 0, (
                    "Internal TE error: CommOverlapHelper.scatter_dim is not set correctly in "
                    "GemmPrimitive."
                )
                aux_axis_boundary = self.scatter_dim + 1

        return {
            "comm_overlap_id": self.unique_id,
            "comm_overlap_method": int(self.method.value),
            "comm_type": int(self.comm_type.value),
            "aux_axis_boundary": aux_axis_boundary,
        }

    # @staticmethod
    # def _check_operand_specs(lhs_specs, rhs_specs, dimension_numbers):
    #     (lhs_cdims, rhs_cdims), (lhs_bdims, rhs_bdims) = dimension_numbers
    #     lhs_ndim, rhs_ndim = map(len, (lhs_specs, rhs_specs))
    #
    #     def _split_specs(specs, contracting_dims, batch_dims):
    #         ndims = len(specs)
    #         cdims, bdims = map(sanitize_dims, (ndims, ndims), (contracting_dims, batch_dims))
    #
    #         # Batch specs
    #         bspecs = tuple(specs[i] for i in bdims)
    #
    #         # Non-batch leading dimension specs
    #         lspecs = tuple(specs[i] for i in range(ndims) if i not in cdims + bdims)
    #
    #         # Non-batch contracting dimension specs
    #         cspecs = tuple(specs[i] for i in range(ndims) if i in cdims and i not in bdims)
    #
    #         return bspecs, lspecs, cspecs
    #
    #     (
    #         (lhs_bspecs, lhs_lspecs, lhs_cspecs),
    #         (rhs_bspecs, rhs_lspecs, rhs_cspecs),
    #     ) = map(
    #         _split_specs,
    #         (lhs_specs, rhs_specs),
    #         (lhs_cdims, rhs_cdims),
    #         (lhs_bdims, rhs_bdims),
    #     )
    #
    #     # Batched dimensions must have the same sharding
    #     if len(lhs_bdims) > 0 and len(rhs_bdims) > 0:
    #         assert all(
    #             lhs_bspec == rhs_bspec for lhs_bspec, rhs_bspec in zip(lhs_bspecs, rhs_bspecs)
    #         ), (
    #             "cuBLAS GEMM operand batch dimensions must have the same sharding: "
    #             f"{lhs_specs} @ idx {lhs_bdims} x {rhs_specs} @ idx {rhs_bdims}."
    #         )
    #
    #     # Only one each of the non-batched leading dimensions and non-batched contracting
    #     # dimensions can be sharded
    #     lhs_ldims, rhs_ldims = map(
    #         lambda ndim, exclude: tuple(dim for dim in range(ndim) if dim not in exclude),
    #         (lhs_ndim, rhs_ndim),
    #         (lhs_bdims + lhs_cdims, rhs_bdims + rhs_cdims),
    #     )
    #     (lhs_lspec_not_none, rhs_lspec_not_none, lhs_cspec_not_none, rhs_cspec_not_none) = map(
    #         lambda specs: tuple(spec for spec in specs if spec is not None),
    #         (lhs_lspecs, rhs_lspecs, lhs_cspecs, rhs_cspecs),
    #     )
    #     assert len(lhs_lspec_not_none) <= 1 and len(rhs_lspec_not_none) <= 1, (
    #         "cuBLAS GEMM operands can have only one sharded non-batched leading dimension: "
    #         f"{lhs_specs} @ idx {lhs_ldims} x {rhs_specs} @ idx {rhs_ldims}."
    #     )
    #     assert len(lhs_cspec_not_none) <= 1 and len(rhs_cspec_not_none) <= 1, (
    #         "cuBLAS GEMM operands can have only one sharded non-batched contracting dimension: "
    #         f"{lhs_specs} @ idx {lhs_cdims} x {rhs_specs} @ idx {rhs_cdims}."
    #     )
    #
    #     # Extract single leading and contracting dimension specs
    #     (lhs_lspec, rhs_lspec, lhs_cspec, rhs_cspec) = map(
    #         lambda specs: None if len(specs) == 0 else specs[0],
    #         (lhs_lspec_not_none, rhs_lspec_not_none, lhs_cspec_not_none, rhs_cspec_not_none),
    #     )
    #     return (lhs_lspec, lhs_cspec), (rhs_lspec, rhs_cspec)
    #
    # def _get_no_overlap_rules(self, lhs_specs, rhs_specs, aux_in_specs, dimension_numbers):
    #     (lhs_cdims, rhs_cdims), (lhs_bdims, rhs_bdims) = dimension_numbers
    #     lhs_ndim, rhs_ndim = map(len, (lhs_specs, rhs_specs))
    #
    #     (lhs_lspec, lhs_cspec), (rhs_lspec, rhs_cspec) = self._check_operand_specs(
    #         lhs_specs, rhs_specs, ((lhs_cdims, rhs_cdims), (lhs_bdims, rhs_bdims))
    #     )
    #
    #     # Reproducing jax.nn.scaled_matmul() custom partitioning for arbitrary GEMM layouts
    #     # with row-wise LHS:(B, M, K1) and row-wise RHS:(B, N, K2) operands.
    #     # 1. K1 == K2 != None and N == None
    #     #    LHS: (B, M, K)
    #     #    RHS: (B, None, K)
    #     #    OUT: (B, M, None) --(AR)-> (B, M, None)
    #     # 2. K1 == K2 != None and M == N != None
    #     #    LHS: (B, M, K)
    #     #    RHS: (B, N, K)--(AG)->(B, None, K)
    #     #    OUT: (B, M, None) --(RS)--> (B, M, N)
    #     # 3. M == N
    #     #    LHS: (B, M, K)--(AG)->(B, M, None)
    #     #    RHS: (B, M, K)--(AG)->(B, None, None)
    #     #    OUT: (B, M, None)
    #     # 4. M != N
    #     #    LHS: (B, M, K)--(AG)->(B, M, None)
    #     #    RHS: (B, N, K)--(AG)->(B, N, None)
    #     #    OUT: (B, M, N)
    #     reduce_flag = lhs_cspec is not None and lhs_cspec == rhs_cspec
    #     all_reduce_output = reduce_flag and rhs_lspec is None
    #     reduce_scatter_output = reduce_flag and lhs_lspec is not None and lhs_lspec == rhs_lspec
    #     all_reduce_spec = reduce_scatter_spec = scatter_dim = None
    #
    #     lhs_non_contracting_specs, rhs_non_contracting_specs = map(
    #         lambda specs, cdims: tuple(specs[i] for i in range(len(specs)) if i not in cdims),
    #         (lhs_specs, rhs_specs),
    #         (lhs_cdims, rhs_cdims),
    #     )
    #     out_specs = (*lhs_non_contracting_specs, *rhs_non_contracting_specs)
    #     if reduce_scatter_output:
    #         # All-gather (if necessary) the non-batch non-contracting dimension of RHS
    #         # LHS: (B, M, K)
    #         # RHS: (B, N, K) --(AG)-> (B, None, K)
    #         # OUT: (B, M, K) x (B, None, K)^T = (B, M, None) --(RS)-> (B, M, N)
    #         rhs_spec = tuple(
    #             rhs_spec[i] if i in set(rhs_bdims + rhs_cdims) else None for i in range(rhs_ndim)
    #         )
    #         reduce_scatter_spec = lhs_cspec
    #         scatter_dim = out_specs.index(rhs_lspec)
    #
    #     elif all_reduce_output:
    #         # Set all output trailing dimensions to zero
    #         out_specs = (
    #             *lhs_non_contracting_specs,
    #             *[None for _ in range(len(rhs_non_contracting_specs))],
    #         )
    #         all_reduce_spec = lhs_cspec
    #     else:
    #         # All-gather (if necessary) the non-batch contracting dimensions
    #         # LHS: (B, M, K) --(AG)-> (B, M, None)
    #         # RHS: (B, N, K) --(AG)-> (B, N, None)
    #         # OUT: (B, M, None) x (B, N, None)^T = (B, M, N)
    #         lhs_specs = tuple(
    #             None if i in lhs_cdims and i not in lhs_bdims else lhs_specs[i]
    #             for i in range(lhs_ndim)
    #         )
    #         rhs_specs = tuple(
    #             None if i in rhs_cdims and i not in rhs_bdims else rhs_specs[i]
    #             for i in range(rhs_ndim)
    #         )
    #         # Check if RHS non-contracting spec also appears in the LHS non-contracting specs
    #         if rhs_lspec is not None and rhs_lspec in tuple(
    #             lhs_specs[i] for i in range(lhs_ndim) if i not in lhs_cdims
    #         ):
    #             # All-gather (if necessary) the non-batch non-contracting dimensions of RHS
    #             # LHS: (B, M, None)
    #             # RHS: (B, N, None) --(AG)-> (B, None, None)
    #             # OUT: (B, M, None) x (B, None, None)^T = (B, M, None)
    #             rhs_specs = tuple(
    #                 None if i not in set(rhs_bdims + rhs_cdims) else rhs_specs[i]
    #                 for i in range(rhs_ndim)
    #             )
    #             # Set all output trailing dimensions to zero
    #             out_specs = (
    #                 *lhs_non_contracting_specs,
    #                 *[None for _ in range(len(rhs_non_contracting_specs))],
    #             )
    #
    #     # Bias and Pre-GeLU sharding is based on GEMM output
    #     bias_specs = out_specs[len(lhs_non_contracting_specs) :]
    #     gelu_specs = out_specs
    #
    #     return (
    #         (lhs_specs, rhs_specs, bias_specs, gelu_specs, aux_in_specs),
    #         (out_specs, bias_specs, gelu_specs, (None,)),
    #         (all_reduce_spec, reduce_scatter_spec, scatter_dim),
    #     )
    #
    # def _get_bulk_overlap_rules(self, lhs_specs, rhs_specs, aux_in_specs, dimension_numbers):
    #     assert self.tp_resource in aux_in_specs, (
    #         "CommOverlapHelper: Auxiliary input for bulk all-gather overlap is not sharded "
    #         f"over the tensor-parallel mesh resource '{self.tp_resource}' in any dimension."
    #     )
    #
    #     aux_out_specs = (None,)
    #     bulk_comm_dim = aux_in_specs.index(self.tp_resource)
    #     aux_in_specs_batch = aux_in_specs[:bulk_comm_dim]
    #     aux_in_specs_tail = aux_in_specs[bulk_comm_dim + 1 :]
    #     if self.is_all_gather():
    #         assert all(spec is None for spec in aux_in_specs_tail), (
    #             "CommOverlapHelper: Trailing dimensions of the auxiliary input for bulk all-gather "
    #             "overlap cannot be sharded."
    #         )
    #         self._set_gather_dim(bulk_comm_dim)
    #         aux_out_specs = (
    #             *aux_in_specs_batch,
    #             None,  # all-gathered dimension
    #             *[None for _ in range(len(aux_in_specs_tail))],
    #         )
    #     else:
    #         assert all(spec is None for spec in aux_in_specs[bulk_comm_dim:]), (
    #             "CommOverlapHelper: Non-batch dimensions of the auxiliary input for bulk "
    #             "reduce-scatter overlap cannot be sharded."
    #         )
    #         self._set_scatter_dim(bulk_comm_dim)
    #         aux_out_specs = (
    #             *aux_in_specs_batch,
    #             self.tp_resource,
    #             *[None for _ in range(len(aux_in_specs_tail))],
    #         )
    #
    #     # GEMM is independent of communication so specs are as if there is no overlap
    #     operand_specs, output_specs, xla_reduce_info = self._get_no_overlap_rules(
    #         lhs_specs, rhs_specs, aux_in_specs, dimension_numbers
    #     )
    #
    #     return (
    #         operand_specs,
    #         (*output_specs[:-1], aux_out_specs),
    #         xla_reduce_info,
    #     )
    #
    # def _get_all_gather_rules(self, lhs_specs, rhs_specs, aux_in_specs, dimension_numbers):
    #     contracting_dims, batch_dims = dimension_numbers
    #     lhs_ndim, rhs_ndim = map(len, (lhs_specs, rhs_specs))
    #     lhs_cdims, rhs_cdims, lhs_bdims, rhs_bdims = map(
    #         sanitize_dims, 2 * [lhs_ndim, rhs_ndim], contracting_dims + batch_dims
    #     )
    #
    #     (lhs_lspec, _), _ = self._check_operand_specs(
    #         lhs_specs, rhs_specs, ((lhs_cdims, rhs_cdims), (lhs_bdims, rhs_bdims))
    #     )
    #     assert lhs_lspec == self.tp_resource, (
    #         "CommOverlapHelper: Non-batch leading dimension of the LHS operand for AG->GEMM "
    #         f"overlap must be sharded over the tensor-parallel mesh resource {self.tp_resource}, "
    #         f"but got {lhs_lspec} sharding instead."
    #     )
    #
    #     # AG->GEMM overlap: Require non-batched contracting dimensions to be unsharded (e.g. FSDP)
    #     # LHS: (B, M, None)
    #     # RHS: (None, N)
    #     # OUT: (B, M, None) --(AG)-> (B, None, None) x (None, N) = (B, None, N)
    #     lhs_specs = tuple(
    #         None if i in lhs_cdims and i not in lhs_bdims else lhs_specs[i] for i in range(lhs_ndim)
    #     )
    #     rhs_specs = tuple(
    #         None if i in rhs_cdims and i not in rhs_bdims else rhs_specs[i] for i in range(rhs_ndim)
    #     )
    #
    #     # GEMM output spec keeps LHS batch spec and RHS non-contracting specs, but is None
    #     # in the non-batched leading dimensions.
    #     lhs_non_cspecs_gathered = list(
    #         lhs_specs[i] if i in lhs_bdims else None for i in range(lhs_ndim) if i not in lhs_cdims
    #     )
    #     rhs_non_cspecs = tuple(rhs_specs[i] for i in range(rhs_ndim) if i not in rhs_cdims)
    #     out_specs = (*lhs_non_cspecs_gathered, *rhs_non_cspecs)
    #     self._set_gather_dim(lhs_specs.index(lhs_lspec))
    #
    #     # Bias and Pre-GeLU sharding is based on GEMM output
    #     bias_specs = out_specs[len(lhs_non_cspecs_gathered) :]
    #     gelu_specs = out_specs
    #
    #     # Auxiliary input/output specs depend on bulk vs. non-bulk overlap
    #     aux_out_specs = (None,)
    #
    #     return (
    #         (lhs_specs, rhs_specs, bias_specs, gelu_specs, aux_in_specs),
    #         (out_specs, bias_specs, gelu_specs, aux_out_specs),
    #         (None, None, None),
    #     )
    #
    # def _get_reduce_scatter_rules(self, lhs_specs, rhs_specs, aux_in_specs, dimension_numbers):
    #     contracting_dims, batch_dims = dimension_numbers
    #     lhs_ndim, rhs_ndim = map(len, (lhs_specs, rhs_specs))
    #     lhs_cdims, rhs_cdims = map(sanitize_dims, (lhs_ndim, rhs_ndim), contracting_dims)
    #     lhs_bdims, rhs_bdims = map(sanitize_dims, (lhs_ndim, rhs_ndim), batch_dims)
    #
    #     (_, lhs_cspec), (_, rhs_cspec) = self._check_operand_specs(
    #         lhs_specs, rhs_specs, ((lhs_cdims, rhs_cdims), (lhs_bdims, rhs_bdims))
    #     )
    #     assert lhs_cspec == rhs_cspec == self.tp_resource, (
    #         "CommOverlapHelper: Non-batched contracting dimensions of LHS and RHS operands for "
    #         "GEMM->RS overlap must be sharded over the tensor-parallel resource "
    #         f"{self.tp_resource}, but got LHS:{lhs_cspec} and RHS:{rhs_cspec} sharding instead."
    #     )
    #
    #     # GEMM->RS overlap: Require non-contracting non-batch dimensions to be unsharded (e.g. FSDP)
    #     # LHS: (B, None, K)
    #     # RHS: (K, None)
    #     # OUT: (B, None, K) x (K, None) = (B, None, None) --(UB-RS)-> (B, M, None)
    #     lhs_specs = tuple(
    #         None if i not in lhs_bdims + lhs_cdims else lhs_specs[i] for i in range(lhs_ndim)
    #     )
    #     rhs_specs = tuple(
    #         None if i not in rhs_bdims + rhs_cdims else rhs_specs[i] for i in range(rhs_ndim)
    #     )
    #
    #     # GEMM output is the internal communication buffer, but we will use the XLA output buffer
    #     # as the final reduce-scattered output so we shard it accordingly here.
    #     lhs_bspecs = tuple(
    #         lhs_specs[i] for i in range(lhs_ndim) if i in lhs_bdims and i not in lhs_cdims
    #     )
    #     lhs_lspecs = tuple(lhs_specs[i] for i in range(lhs_ndim) if i not in lhs_bdims + lhs_cdims)
    #     rhs_non_cspecs = tuple(rhs_specs[i] for i in range(rhs_ndim) if i not in rhs_cdims)
    #     out_specs = (
    #         *lhs_bspecs,
    #         self.tp_resource,
    #         *[None for _ in range(len(lhs_lspecs) - 1)],
    #         *rhs_non_cspecs,
    #     )
    #     self._set_scatter_dim(out_specs.index(self.tp_resource))
    #
    #     # Bias and Pre-GeLU sharding is based on GEMM output
    #     bias_specs = out_specs[len(lhs_bspecs) + len(lhs_lspecs) :]
    #     gelu_specs = out_specs
    #
    #     return (
    #         (lhs_specs, rhs_specs, bias_specs, gelu_specs, aux_in_specs),
    #         (out_specs, bias_specs, gelu_specs, (None,)),
    #         (None, None, None),
    #     )
    #
    # def get_partitioning_rules(self, lhs_specs, rhs_specs, aux_in_specs, dimension_numbers):
    #     """
    #     Correct operand specs to partititions suitable for the GemmPrimitive, and infer the
    #     partition specs of the outputs.
    #     """
    #     impl_map = {
    #         tex.CommOverlapType.NONE: self._get_no_overlap_rules,
    #         tex.CommOverlapType.AG: self._get_all_gather_rules,
    #         tex.CommOverlapType.RS: self._get_reduce_scatter_rules,
    #     }
    #     return impl_map[self.comm_type](lhs_specs, rhs_specs, aux_in_specs, dimension_numbers)


# @dataclass(frozen=True)
# class CommOverlapHelperSet:
#     """
#     A set of CommOverlapHelper objects that provide complementary comm+GEMM overlap configurations
#     for FPROP, DGRAD and WGRAD GEMMs in FWD/BWD passes through Dense-layers.
#     """

#     fprop: CommOverlapHelper = field(default=None)
#     dgrad: CommOverlapHelper = field(default=None)
#     wgrad: CommOverlapHelper = field(default=None)

#     def _sanity_check(self):
#         # Require any argument that exists to be a `CommOverlapHelper` instance
#         for overlap, name in zip((self.fprop, self.dgrad, self.wgrad), ("fprop", "dgrad", "wgrad")):
#             if overlap is not None:
#                 assert isinstance(overlap, CommOverlapHelper), (
#                     f"CommOverlapHelperSet: Expected `{name}` to be a {CommOverlapHelper} but got "
#                     f"{type(overlap)} instead."
#                 )

#         # If FPROP overlap is not defined or not enabled, require DGRAD and WGRAD to also not be
#         # be defined or not enabled
#         if self.fprop is None or not self.fprop.is_enabled:
#             assert (self.dgrad is None or not self.dgrad.is_enabled) and (
#                 self.wgrad is None or not self.wgrad.is_enabled
#             ), (
#                 "CommOverlapHelperSet: Cannot do communication overlap for DGRAD and/or WGRAD when "
#                 "there is no communication overlap for FPROP."
#             )
#             return

#         assert (
#             not self.fprop.is_bulk()
#         ), "CommOverlapHelperSet: Cannot overlap bulk collectives with FPROP."

#         if self.fprop.is_all_gather():
#             if self.dgrad is not None and self.dgrad.is_enabled:
#                 if self.dgrad.is_bulk() and self.dgrad.is_all_gather():
#                     assert (
#                         self.wgrad is not None
#                         and self.wgrad.is_enabled
#                         and self.wgrad.is_bulk()
#                         and self.wgrad.is_reduce_scatter()
#                     ), (
#                         "CommOverlapHelperSet: AG->GEMM FPROP with BULK-AG overlap for DGRAD "
#                         "requires BULK-RS overlap for WGRAD."
#                     )

#                 elif not self.dgrad.is_bulk() and self.dgrad.is_reduce_scatter():
#                     assert self.wgrad is None or not self.wgrad.is_enabled, (
#                         "CommOverlapHelperSet: AG->GEMM FPROP with GEMM->RS DGRAD does not support "
#                         "communication overlap for WGRAD."
#                     )

#                 else:
#                     raise AssertionError(
#                         "CommOverlapHelperSet: AG->GEMM FPROP requires communication overlap for "
#                         "DGRAD to be either BULK-AG or GEMM->RS."
#                     )
#             else:
#                 assert self.wgrad is None or not self.wgrad.is_enabled, (
#                     "CommOverlapHelperSet: AG->GEMM FPROP with no communication overlap for DGRAD"
#                     "does not support communication overlap for WGRAD."
#                 )

#         elif self.fprop.is_reduce_scatter():
#             if self.dgrad is not None and self.dgrad.is_enabled:
#                 assert not self.dgrad.is_bulk() and self.dgrad.is_all_gather(), (
#                     "CommOverlapHelperSet: GEMM->RS FPROP requires communication overlap for DGRAD "
#                     "to be AG->GEMM."
#                 )

#             assert self.wgrad is None or not self.wgrad.is_enabled, (
#                 "CommOverlapHelperSet: GEMM->RS FPROP does not support communication overlap "
#                 "for WGRAD."
#             )

#         else:
#             raise RuntimeError(
#                 "CommOverlapHelperSet: Internal TE error, unrecognized collective type "
#                 f"{self.fprop.comm_type} in communication overlap for FPROP."
#             )

#     def __post_init__(self):
#         self._sanity_check()

#         if self.fprop is None:
#             # TODO: Why CommOverlapHelper is init with empty buffer size here
#             object.__setattr__(self, "fprop", CommOverlapHelper())

#         # Column-parallel layers: QKV projection and MLP FFN1
#         #   FPROP with AG->GEMM:
#         #     LHS:(B, M, None)--(AG)->(B, None, None) x RHS:(None, N) = OUT:(B, None, N)
#         #   DGRAD w/ BULK-AG for LHS:
#         #     GRAD:(B, None, N) x RHS:(None, N)^T = DGRAD:(B, None, None)
#         #     LHS:(B, M, None)--(BULK-AG)->(B, None, None)
#         #   WGRAD w/ BULK-RS for DGRAD:
#         #     LHS:(B, None, None)^T x GRAD:(B, None, N) = WGRAD:(None, N)
#         #     DGRAD:(B, None, None)--(BULK-RS)->(B, M, None)
#         #
#         # Row-parallel layers: Post-attention projection and MLP FFN2
#         #   FPROP with GEMM->RS:
#         #     LHS:(B, None, K) x RHS:(K, None) = (B, None, None)--(RS)->(B, M, None)
#         #   DGRAD with AG->GEMM (all-gathered GRAD saved for WGRAD):
#         #     GRAD:(B, M, None)--(AG)->(B, None, None) x RHS:(K, None)^T = (B, None, K)
#         #   WGRAD with NO OVERLAP:
#         #     LHS:(B, None, K)^T x GRAD:(B, None, None) = (K, None)
#         if self.dgrad is None:
#             dgrad_overlap = None

#             if self.fprop.is_all_gather():
#                 # FPROP AG->GEMM and DGRAD GEMM->RS
#                 dgrad_overlap = CommOverlapHelper(
#                     method=tex.CommOverlapMethod.RING_EXCHANGE,
#                     comm_type=tex.CommOverlapType.RS,
#                     buffer_shape=self.fprop.buffer_shape,
#                     buffer_dtype=self.fprop.buffer_dtype,
#                     tp_size=self.fprop.tp_size,
#                     # logical_tp_axis=self.fprop.logical_tp_axis,
#                     # logical_sp_axis=self.fprop.logical_sp_axis,
#                 )

#             elif self.fprop.is_reduce_scatter():
#                 # FPROP GEMM->RS and DGRAD AG->GEMM
#                 dgrad_overlap = CommOverlapHelper(
#                     method=tex.CommOverlapMethod.RING_EXCHANGE,
#                     comm_type=tex.CommOverlapType.AG,
#                     buffer_shape=self.fprop.buffer_shape,
#                     buffer_dtype=self.fprop.buffer_dtype,
#                     tp_size=self.fprop.tp_size,
#                     # logical_tp_axis=self.fprop.logical_tp_axis,
#                     # logical_sp_axis=self.fprop.logical_sp_axis,
#                 )

#             else:
#                 dgrad_overlap = CommOverlapHelper()

#             object.__setattr__(self, "dgrad", dgrad_overlap)

#         if self.wgrad is None:
#             wgrad_overlap = self.wgrad

#             if (
#                 self.fprop.is_all_gather()
#                 and self.dgrad.is_enabled
#                 and self.dgrad.is_bulk()
#                 and self.dgrad.is_all_gather()
#             ):
#                 # FPROP AG->GEMM, DGRAD BULK-AG for LHS and WGRAD BULK-RS for DGRAD
#                 wgrad_overlap = CommOverlapHelper(
#                     method=tex.CommOverlapMethod.BULK,
#                     comm_type=tex.CommOverlapType.RS,
#                     buffer_shape=self.fprop.buffer_shape,
#                     buffer_dtype=self.fprop.buffer_dtype,
#                     tp_size=self.fprop.tp_size,
#                     # logical_tp_axis=self.fprop.logical_tp_axis,
#                     # logical_sp_axis=self.fprop.logical_sp_axis,
#                 )

#             else:
#                 wgrad_overlap = CommOverlapHelper()

#             object.__setattr__(self, "wgrad", wgrad_overlap)


class GemmPrimitive(BasePrimitive):
    """
    Primitive for cuBLAS GEMM
    """

    name = "te_gemm_ffi"
    multiple_results = True
    impl_static_args = 6, 7, 8, 9, 10, 11, 12, 13, 14, 15, 16
    inner_primitive = None
    outer_primitive = None

    @staticmethod
    def abstract(
        lhs,
        lhs_scale_inv,
        rhs,
        rhs_scale_inv,
        bias,
        gelu_input,
        out_dtype,
        contracting_dims,
        scaling_mode,
        fuse_bias,
        fuse_gelu,
        grad,
        use_split_accumulator,
        transpose_batch_sequence,
        sequence_dim,
        is_outer,
        comm_overlap,
    ):
        del use_split_accumulator

        def _dims_are_consecutive(dims):
            if len(dims) <= 1:
                return True
            return sorted(dims) == list(range(min(dims), max(dims) + 1))

        # Sanity-check operand layouts and types
        operand_ndims = (lhs.ndim, rhs.ndim)

        (
            lhs_contracting_dims,
            rhs_contracting_dims,
        ) = map(sanitize_dims, operand_ndims, contracting_dims)

        assert _dims_are_consecutive(lhs_contracting_dims), (
            "cuBLAS GEMM expected consecutive contracting dimensions for LHS operand, but got "
            f"{lhs_contracting_dims}."
        )
        assert _dims_are_consecutive(rhs_contracting_dims), (
            "cuBLAS GEMM expected consecutive contracting dimensions for RHS operand, but got "
            f"{rhs_contracting_dims}."
        )

        lhs_contracting_size, rhs_contracting_size = map(
            lambda shape, dims: reduce(operator.mul, [shape[dim] for dim in dims]),
            (lhs.shape, rhs.shape),
            (lhs_contracting_dims, rhs_contracting_dims),
        )
        assert lhs_contracting_size == rhs_contracting_size, (
            "cuBLAS GEMM operands have incompatible contracting dimensions: "
            f"{lhs.shape} @ idx {lhs_contracting_dims} X {rhs.shape} @ idx {rhs_contracting_dims}."
        )

        lhs_is_transposed, rhs_is_transposed = _get_gemm_layout(operand_ndims, contracting_dims)
        if scaling_mode != ScalingMode.NO_SCALING:
            assert _compatible_fp8_gemm_dtypes(lhs.dtype, rhs.dtype), (
                "cuBLAS GEMM quantized operands have incompatible data types: "
                f"{lhs.dtype} x {rhs.dtype}."
            )
            assert (
                lhs_scale_inv.size > 0 and rhs_scale_inv.size > 0
            ), "Quantized cuBLAS GEMM requires inverse scaling factors for both operands."
            if (
                scaling_mode != ScalingMode.MXFP8_1D_SCALING
                and not tex.is_non_nt_fp8_gemm_supported()
            ):
                assert not lhs_is_transposed and rhs_is_transposed, (
                    "cuBLAS FP8 GEMM on devices with compute capability < 10.0 (Hopper) "
                    "require non-transposed LHS and transposed RHS operands "
                    "(`contracting_dims=((-1, ), (-1, ))`)."
                )

        # Determine output shape and dtype
        assert (
            dtypes.canonicalize_dtype(out_dtype).itemsize > 1
        ), "cuBLAS GEMM custom op does not support 8-bit quantized output types."
        lhs_non_contracting_shape, rhs_non_contracting_shape = map(
            lambda shape, dims: [shape[dim] for dim in range(len(shape)) if dim not in dims],
            (lhs.shape, rhs.shape),
            (lhs_contracting_dims, rhs_contracting_dims),
        )
        out_shape = (*lhs_non_contracting_shape, *rhs_non_contracting_shape)
        output = jax.core.ShapedArray(shape=out_shape, dtype=out_dtype)

        # Adjust output shape for comm+GEMM overlap
        if comm_overlap.is_enabled and not is_outer: # Inner abstract
            if comm_overlap.is_all_gather():
                out_shape[sequence_dim] *= tp_axis_size()
                output = jax.core.ShapedArray(shape=out_shape, dtype=out_dtype)

            elif comm_overlap.is_reduce_scatter():
                rs_out_shape = list(out_shape).copy()
                rs_out_shape[sequence_dim] = (
                    rs_out_shape[sequence_dim] // tp_axis_size()
                )
                output = jax.core.ShapedArray(shape=rs_out_shape, dtype=out_dtype)

        # Validate bias -- shape always depends on pure GEMM output 
        # (Phuong) This is not true for TP + Hidden
        bias_shape = (0,)
        bias_dtype = out_dtype
        if fuse_bias:
            expected_bias_size = reduce(operator.mul, rhs_non_contracting_shape)
            if not grad:
                assert bias.size == expected_bias_size, (
                    "cuBLAS GEMM bias tensor has incorrect shape, "
                    f"expected ({expected_bias_size}, ) but found {bias.shape}."
                )
                assert bias.dtype == out_dtype, (
                    "cuBLAS GEMM bias tensor has incorrect data type, "
                    f"expected {bias_dtype} but found {bias.dtype}."
                )
                bias_shape = bias.shape
            else:
                bias_shape = rhs_non_contracting_shape
        bias_grad = jax.core.ShapedArray(shape=bias_shape, dtype=bias_dtype)

        # Validate pre-GeLU -- shape always depends on pure GEMM output 
        pre_gelu_shape = (0,)
        pre_gelu_dtype = out_dtype
        if fuse_gelu:
            pre_gelu_shape = out_shape
            if grad:
                pre_gelu_ndim = len(pre_gelu_shape)
                assert gelu_input.ndim == pre_gelu_shape and all(
                    gelu_input.shape[i] == pre_gelu_shape[i] for i in range(pre_gelu_ndim)
                ), (
                    "cuBLAS GEMM pre-GeLU tensor has incorrect shape, "
                    f"expected {pre_gelu_shape} but found {gelu_input.shape}."
                )
                assert gelu_input.dtype == out_dtype, (
                    "cuBLAS GEMM pre-GeLU tensor has incorrect data type, "
                    f"expected {pre_gelu_dtype} but found {gelu_input.dtype}."
                )
        pre_gelu_out = jax.core.ShapedArray(shape=pre_gelu_shape, dtype=pre_gelu_dtype)

        # Need extra workspace for swizzled scale factors
        lhs_swizzle_size = 0
        rhs_swizzle_size = 0
        swizzle_dtype = jnp.uint8
        if scaling_mode == ScalingMode.MXFP8_1D_SCALING:
            lhs_swizzle_size = lhs_scale_inv.size
            rhs_swizzle_size = rhs_scale_inv.size
        lhs_swizzle = jax.core.ShapedArray(shape=(lhs_swizzle_size,), dtype=swizzle_dtype)
        rhs_swizzle = jax.core.ShapedArray(shape=(rhs_swizzle_size,), dtype=swizzle_dtype)

        # Size cuBLAS workspace -- multiplied by number of comm+GEMM overlap compute streams
        workspace_size = get_cublas_workspace_size_bytes()
        if comm_overlap.is_enabled:
            workspace_size *= comm_overlap.num_max_streams

        # cuBLAS requires workspace pointers aligned to 256 bytes but XLA does not guarantee that
        # so we add to the size here and align the pointer in the C++ custom call.
        workspace_size += 256
        workspace = jax.core.ShapedArray(shape=(workspace_size,), dtype=jnp.uint8)

        return output, bias_grad, pre_gelu_out, lhs_swizzle, rhs_swizzle, workspace

    @staticmethod
    def outer_abstract(*args, **kwargs):
        outputs = GemmPrimitive.abstract(*args, **kwargs)
        return outputs[:-3]  # discard workspace arrays

    @staticmethod
    def lowering(
        ctx,
        lhs,
        lhs_scale_inv,
        rhs,
        rhs_scale_inv,
        bias,
        gelu_input,
        out_dtype,
        contracting_dims,
        scaling_mode,
        fuse_bias,
        fuse_gelu,
        grad,
        use_split_accumulator,
        transpose_batch_sequence,
        sequence_dim,
        is_outer,
        comm_overlap,
    ):
        del out_dtype, transpose_batch_sequence, sequence_dim, is_outer

        lhs_aval, _, rhs_aval, *_ = ctx.avals_in
        lhs_cdims, rhs_cdims = map(sanitize_dims, (lhs_aval.ndim, rhs_aval.ndim), contracting_dims)
        lhs_transposed, rhs_transposed = _get_gemm_layout(
            (lhs_aval.ndim, rhs_aval.ndim), (lhs_cdims, rhs_cdims)
        )

        args = (lhs, lhs_scale_inv, rhs, rhs_scale_inv, bias, gelu_input)
        kwargs = {
            "scaling_mode": int(scaling_mode.value),
            "lhs_axis_boundary": max(lhs_cdims) + 1 if lhs_transposed else min(lhs_cdims), 
            "rhs_axis_boundary": min(rhs_cdims) if rhs_transposed else max(rhs_cdims) + 1,
            "lhs_transposed": lhs_transposed,
            "rhs_transposed": rhs_transposed,
            "fuse_bias": fuse_bias,
            "fuse_gelu": fuse_gelu,
            "grad": grad,
            "use_split_accumulator": use_split_accumulator,
        }
        kwargs.update(comm_overlap.get_lowering_kwargs())

        operand_output_aliases = {}
        if fuse_bias and not grad:
            operand_output_aliases.update({4: 1})  # bias <-> bias_grad
        if fuse_gelu and grad:
            operand_output_aliases.update({5: 2})  # gelu_input <-> pre_gelu_out

        return jax.ffi.ffi_lowering(
            GemmPrimitive.name,
            operand_output_aliases=operand_output_aliases,
        )(ctx, *args, **kwargs)

    @staticmethod
    def impl(
        lhs,
        lhs_scale_inv,
        rhs,
        rhs_scale_inv,
        bias,
        gelu_input,
        out_dtype,
        contracting_dims,
        scaling_mode,
        fuse_bias,
        fuse_gelu,
        grad,
        use_split_accumulator,
        transpose_batch_sequence,
        sequence_dim,
        is_outer,
        comm_overlap,
    ):
        del is_outer
        lhs_cdims, rhs_cdims = map(sanitize_dims, (lhs.ndim, rhs.ndim), contracting_dims)
        lhs_transposed, rhs_transposed = _get_gemm_layout(
            (lhs.ndim, rhs.ndim), (lhs_cdims, rhs_cdims)
        )
        lhs_scale_inv = apply_padding_to_scale_inv(
            lhs_scale_inv,
            scaling_mode,
            lhs.shape,
            is_colwise=lhs_transposed,
            flatten_axis=max(lhs_cdims) + 1 if lhs_transposed else min(lhs_cdims),
        )
        rhs_scale_inv = apply_padding_to_scale_inv(
            rhs_scale_inv,
            scaling_mode,
            rhs.shape,
            is_colwise=not rhs_transposed,
            flatten_axis=min(rhs_cdims) if rhs_transposed else max(rhs_cdims) + 1,
        )

        outputs = GemmPrimitive.inner_primitive.bind(
            lhs,
            lhs_scale_inv,
            rhs,
            rhs_scale_inv,
            bias,
            gelu_input,
            out_dtype=out_dtype,
            contracting_dims=contracting_dims,
            scaling_mode=scaling_mode,
            fuse_bias=fuse_bias,
            fuse_gelu=fuse_gelu,
            grad=grad,
            use_split_accumulator=use_split_accumulator,
            comm_overlap=comm_overlap,
            transpose_batch_sequence=transpose_batch_sequence,
            sequence_dim=sequence_dim,
            is_outer=False,
        )
        return outputs[:-3]  # discard workspace arrays

    @staticmethod
    def batcher(
        batched_args,
        batch_dims,
        out_dtype,
        contracting_dims,
        scaling_mode,
        fuse_bias,
        fuse_gelu,
        grad,
        use_split_accumulator,
        comm_overlap,
        transpose_batch_sequence,
        sequence_dim,
        is_outer,
    ):
        assert GemmPrimitive.outer_primitive is not None
        lhs_bdims, _, rhs_bdims = batch_dims

        # Batched GEMM is not supported
        assert (
            lhs_bdims is None and rhs_bdims is None
        ), f"(Batching is not supported, got lhs_bdims={lhs_bdims}, rhs_bdims={rhs_bdims})"
        out_bdims = (None,)

        # Batched GEMM is not supported
        assert (
            lhs_bdims is None and rhs_bdims is None
        ), f"(Batching is not supported, got lhs_bdims={lhs_bdims}, rhs_bdims={rhs_bdims})"
        out_bdims = (None,)

        # Bias gradient is never batched
        bias_bdims = (None,)

        # Pre-GeLU output, if exists, is batched like GEMM output
        pre_gelu_bdims = (None,)
        if fuse_gelu and not grad:
            pre_gelu_bdims = out_bdims

        return (
            GemmPrimitive.outer_primitive.bind(
                *batched_args,
                out_dtype=out_dtype,
                contracting_dims=contracting_dims,
                scaling_mode=scaling_mode,
                fuse_bias=fuse_bias,
                fuse_gelu=fuse_gelu,
                grad=grad,
                use_split_accumulator=use_split_accumulator,
                comm_overlap=comm_overlap,
            ),
            (out_bdims, bias_bdims, pre_gelu_bdims),
        )

    @staticmethod
    def _parse_operand_output_specs(
        arg_infos,
        contracting_dims,
        transpose_batch_sequence,
        comm_overlap,
    ):
        lhs_specs, _, rhs_specs, *_ = map(get_padded_spec, arg_infos)

        gsr = global_mesh_resource()

        # Ensure that tensor sequence parallelism is not used via setting tp_resource
        if gsr.tp_resource is not None:
            for i in range(len(lhs_specs) - 1):
                if (lhs_specs[i] == gsr.tp_resource and lhs_specs[i + 1] == gsr.tp_resource):
                    warnings.warn(
                        f"Tensor sequence parallelism is detected as tp_resource='{gsr.tp_resource}' appears twice consecutively in lhs_specs: {lhs_specs}. "
                        f"Please setting MeshResource.tpsp_resource for tensor sequence parallelism to avoid potential issues."
                    )

        lhs_ndim, rhs_ndim = map(len, (lhs_specs, rhs_specs))
        lhs_cdims, rhs_cdims = map(sanitize_dims, (lhs_ndim, rhs_ndim), contracting_dims)
        lhs_non_cdims, rhs_non_cdims = map(
            lambda ndim, cdims: tuple(i for i in range(ndim) if i not in cdims),
            (lhs_ndim, rhs_ndim),
            (lhs_cdims, rhs_cdims),
        )
        lhs_non_cspecs, lhs_cspecs, rhs_non_cspecs, rhs_cspecs = map(
            lambda specs, dims: tuple(specs[i] for i in dims),
            (lhs_specs, lhs_specs, rhs_specs, rhs_specs),
            (lhs_non_cdims, lhs_cdims, rhs_non_cdims, rhs_cdims),
        )

        sequence_dim = None
        gsr = global_mesh_resource()
        
        # Find sequence dimension in lhs_specs if tensor sequence parallel is enabled
        if gsr.tp_resource is not None:
            batch_sequence_indices = [(i, i + 1) for i in range(len(lhs_specs) - 1) 
                               if lhs_specs[i] == gsr.tp_resource and lhs_specs[i + 1] == gsr.tp_resource]
            if batch_sequence_indices:
                assert len(batch_sequence_indices) == 1, "Multiple batch-sequence dimensions are detected!"
                sequence_dim = batch_sequence_indices[0][0] if transpose_batch_sequence else batch_sequence_indices[0][1]
        
        if comm_overlap.is_enabled:
            assert sequence_dim is not None, "Sequence dimension is not found! Please check if tensor sequence parallel is enabled."

        # TODO: Write down the logic for CommOverlap AG

        # TODO: Write down the logic for CommOverlap RS

        reduce_spec = None
        for l in lhs_cspecs:
            for r in rhs_cspecs:
                if l is not None and l == r:
                    assert reduce_spec is None, "Multiple reduce dimension is detected!"
                    reduce_spec = l

        if reduce_spec is not None:
            # Other non-reduce cdims (if exists) need to be unsharded
            lhs_cspecs = tuple(s if s == reduce_spec else None for s in lhs_cspecs)
            rhs_cspecs = tuple(s if s == reduce_spec else None for s in rhs_cspecs)

            # Non-contracting dims of RHS always needs to be gathered, i.e. for TP + activation_hidden
            # No batch-dim check needed as `rhs_non_cspecs` never contains batch-dim.
            # In `rhs_specs`, the batch dim appears only in Wgrad GEMM under `rhs_cspecs`.
            rhs_non_cspecs = tuple(
                None if spec in lhs_non_cspecs else spec for spec in rhs_non_cspecs
            )

        else:
            # Otherwise, require contracting dims of both operands to be unsharded
            lhs_cspecs = (None,) * len(lhs_cspecs)
            rhs_cspecs = (None,) * len(rhs_cspecs)

            # Non-contracting dims of RHS always needs to be gathered along the FSDP axis
            rhs_non_cspecs = tuple(
                None if spec is not None and spec == gsr.fsdp_resource else spec
                for spec in rhs_non_cspecs
            )

        # Non-contracting dims of LHS to be gathered along the SP axis.
        # Minor note: This causes MaxText TP (= Megatron TP + activation_hidden sharding) gathering x for
        # dW1 = x^T * dY1 which is unexpected. This is a known issue and no solution has found yet.
        lhs_non_cspecs = tuple(None if spec in rhs_non_cspecs else spec for spec in lhs_non_cspecs)

        out_specs = lhs_non_cspecs + rhs_non_cspecs

        # specs = merge(cspecs, non_cspecs)
        lhs_specs, rhs_specs = map(
            lambda cdims, cspecs, non_cspecs: (
                cspecs + non_cspecs if cdims[0] == 0 else non_cspecs + cspecs
            ),
            (lhs_cdims, rhs_cdims),
            (lhs_cspecs, rhs_cspecs),
            (lhs_non_cspecs, rhs_non_cspecs),
        )

        # Bias and Pre-GeLU sharding is based on GEMM output before any scatter
        bias_specs = tuple(list(rhs_non_cspecs).copy())
        gelu_specs = tuple(list(out_specs).copy())

        return (
            (lhs_specs, rhs_specs, bias_specs, gelu_specs),
            (out_specs, bias_specs, gelu_specs),
            reduce_spec, 
            sequence_dim,
        )

    @staticmethod
    def infer_sharding_from_operands(
        out_dtype,
        contracting_dims,
        scaling_mode,
        fuse_bias,
        fuse_gelu,
        grad,
        use_split_accumulator,
        transpose_batch_sequence,
        sequence_dim,
        is_outer,
        comm_overlap,
        mesh,
        arg_infos,
        result_infos,
    ):
        del (
            out_dtype,
            scaling_mode,
            grad,
        )
        del use_split_accumulator, result_infos, is_outer

        (_, (out_specs, dbias_specs, pre_gelu_specs), _, _) = (
            GemmPrimitive._parse_operand_output_specs(arg_infos, contracting_dims, transpose_batch_sequence, comm_overlap)
        )
        # out_sharding = NamedSharding(mesh, PartitionSpec(*out_specs))
        #
        # # Discard bias gradient spec if there is no bias fusion
        # if not fuse_bias:
        #     dbias_specs = (None,)
        # dbias_sharding = NamedSharding(mesh, PartitionSpec(*dbias_specs))
        #
        # # Discard pre-GeLU output spec if there is no GeLU fusion
        # if not fuse_gelu:
        #     pre_gelu_specs = (None,)
        # pre_gelu_sharding = NamedSharding(mesh, PartitionSpec(*pre_gelu_specs))
        #
        # return [out_sharding, dbias_sharding, pre_gelu_sharding]

        # TODO
        dimension_numbers = (contracting_dims, ((), ()))
        lhs_specs, _, rhs_specs, *_ = map(get_padded_spec, arg_infos)

        (_, (out_specs, bias_grad_specs, pre_gelu_specs), *_) = (
            comm_overlap.get_partitioning_rules(
                lhs_specs, rhs_specs, aux_in_specs, dimension_numbers
            )
        )

        # Discard bias gradient and pre-GeLU output specs based on fusion choices
        if not fuse_bias:
            bias_grad_specs = (None,)
        if not fuse_gelu:
            pre_gelu_specs = (None,)

        # Assemble output shardings
        out_shardings = list(
            map(
                lambda specs: NamedSharding(mesh, PartitionSpec(*specs)),
                (out_specs, bias_grad_specs, pre_gelu_specs, aux_out_specs),
            )
        )

        return out_shardings

    @staticmethod
    def partition(
        out_dtype,
        contracting_dims,
        scaling_mode,
        fuse_bias,
        fuse_gelu,
        grad,
        use_split_accumulator,
        transpose_batch_sequence,
        sequence_dim,
        is_outer,
        comm_overlap,
        mesh,
        arg_infos,
        result_infos,
    ):
        del result_infos

        (
            (lhs_specs, rhs_specs, bias_input_specs, gelu_input_specs),
            (out_specs, dbias_specs, pre_gelu_specs),
            reduce_spec,
        ) = GemmPrimitive._parse_operand_output_specs(arg_infos, contracting_dims)

        # Assemble argument shardings
        # NOTE: Block scale inverses match their operands, but tensor scale inverses are unsharded.
        none_sharding = NamedSharding(mesh, PartitionSpec(None))
        lhs_sharding = NamedSharding(mesh, PartitionSpec(*lhs_specs))
        rhs_sharding = NamedSharding(mesh, PartitionSpec(*rhs_specs))
        arg_shardings = (
            lhs_sharding,
            lhs_sharding if scaling_mode.is_1d_block_scaling() else none_sharding,
            rhs_sharding,
            rhs_sharding if scaling_mode.is_1d_block_scaling() else none_sharding,
        )

        # Discard bias input spec if there is no bias fusion
        if not fuse_bias:
            bias_input_specs = (None,)
        arg_shardings += (NamedSharding(mesh, PartitionSpec(*bias_input_specs)),)

        # Discard pre-GeLU input spec if there is no GeLU fusion
        if not fuse_gelu:
            gelu_input_specs = (None,)
        arg_shardings += (NamedSharding(mesh, PartitionSpec(*gelu_input_specs)),)

        # Assemble output shardings
        out_shardings = [NamedSharding(mesh, PartitionSpec(*out_specs))]

        # Discard bias gradient spec if there is no bias fusion
        if not fuse_bias:
            dbias_specs = (None,)
        out_shardings.append(NamedSharding(mesh, PartitionSpec(*dbias_specs)))

        # Discard pre-GeLU output spec if there is no GeLU fusion
        if not fuse_gelu:
            pre_gelu_specs = (None,)
        out_shardings.append(NamedSharding(mesh, PartitionSpec(*pre_gelu_specs)))

        def _sharded_impl(lhs, lhs_scale_inv, rhs, rhs_scale_inv, bias, gelu_input):
        lhs_specs, _, rhs_specs, *_, aux_in_specs = map(get_padded_spec, arg_infos)
        (
            (lhs_specs, rhs_specs, bias_specs, gelu_input_specs, aux_in_specs),
            (out_specs, bias_grad_specs, pre_gelu_specs, aux_out_specs),
            (all_reduce_spec, reduce_scatter_spec, scatter_dim),
        ) = comm_overlap.get_partitioning_rules(
            lhs_specs, rhs_specs, aux_in_specs, dimension_numbers
        )

        # Block scale inverses match their operands, but tensor scale inverses are unsharded.
        lhs_scale_specs = (None,)
        rhs_scale_specs = (None,)
        if scaling_mode.is_1d_block_scaling() and not comm_overlap.is_enabled:
            lhs_scale_specs = lhs_specs
            rhs_scale_specs = rhs_specs

        # Discard bias and pre-GeLU specs based on fusion choices
        if not fuse_bias:
            bias_specs = (None,)
            bias_grad_specs = (None,)
        if not fuse_gelu:
            gelu_input_specs = (None,)
            pre_gelu_specs = (None,)

        # Assemble argument shardings
        arg_shardings = tuple(
            map(
                lambda specs: NamedSharding(mesh, PartitionSpec(*specs)),
                (
                    lhs_specs,
                    lhs_scale_specs,
                    rhs_specs,
                    rhs_scale_specs,
                    bias_specs,
                    gelu_input_specs,
                    aux_in_specs,
                ),
            )
        )

        # Assemble output shardings
        out_shardings = list(
            map(
                lambda specs: NamedSharding(mesh, PartitionSpec(*specs)),
                (out_specs, bias_grad_specs, pre_gelu_specs, aux_out_specs),
            )
        )

        def _sharded_impl(lhs, lhs_scale_inv, rhs, rhs_scale_inv, bias, gelu_input, aux_in):
            outputs = GemmPrimitive.impl(
                lhs,
                lhs_scale_inv,
                rhs,
                rhs_scale_inv,
                bias,
                gelu_input,
                out_dtype=out_dtype,
                contracting_dims=contracting_dims,
                scaling_mode=scaling_mode,
                fuse_bias=fuse_bias,
                fuse_gelu=fuse_gelu,
                grad=grad,
                use_split_accumulator=use_split_accumulator,
                transpose_batch_sequence=transpose_batch_sequence,
                sequence_dim=sequence_dim,
                is_outer=False,
                comm_overlap=comm_overlap,
            )

            # All-Reduce/Reduce-Scatter GEMM output
            if all_reduce_spec is not None:
                outputs[0] = jax.lax.psum(outputs[0], reduce_spec)
                # if fuse_gelu and not grad:
                #     outputs[2] = jax.lax.psum(outputs[2], all_reduce_spec)
                # if fuse_gelu and not grad:
                #     outputs[2] = jax.lax.psum_scatter(
                #         outputs[2], reduce_scatter_spec, scatter_dimension=scatter_dim, tiled=True
                #     )

            return outputs

        return mesh, _sharded_impl, out_shardings, arg_shardings

    @staticmethod
    def shardy_sharding_rule(
        out_dtype,
        contracting_dims,
        scaling_mode,
        fuse_bias,
        fuse_gelu,
        grad,
        use_split_accumulator,
        mesh,
        operand_types,
        result_types,
    ):
        del out_dtype, grad, use_split_accumulator
        del mesh, result_types

        prefix = "GemmPrimitive_"

        def _generate_operand_rules(name, ndim, cdims):
            specs = []
            ldims = tuple(i for i in range(ndim) if i not in cdims)
            for i in range(ndim):
                dim_name = None
                if i in cdims:
                    dim_idx = cdims.index(i)
                    dim_name = f"k{dim_idx}"
                else:
                    dim_idx = ldims.index(i)
                    dim_name = f"{name}_l{dim_idx}"
                specs.append(prefix + dim_name)
            return specs

        lhs, _, rhs, *_ = operand_types
        operand_ndims = (len(lhs.shape), len(rhs.shape))
        (lhs_cdims, rhs_cdims) = map(sanitize_dims, operand_ndims, contracting_dims)
        lhs_specs, rhs_specs = map(
            _generate_operand_rules,
            ("lhs", "rhs"),
            operand_ndims,
            (lhs_cdims, rhs_cdims),
        )
        lhs_scale_specs = ("…1",)
        rhs_scale_specs = ("…2",)
        if scaling_mode.is_1d_block_scaling():
            # Shardy rules for MXFP8 scales cannot be related to the operands because of the
            # global-unpadding and local-padding workflow. This can potentially insert expensive
            # re-shards in the partition call later if the scales are not already sharded correctly.
            lhs_scale_specs, rhs_scale_specs = map(
                lambda specs: tuple(spec.replace(prefix, prefix + "scale_inv_") for spec in specs),
                (lhs_specs, rhs_specs),
            )

        lhs_non_cspec = tuple(lhs_specs[i] for i in range(operand_ndims[0]) if i not in lhs_cdims)
        rhs_non_cspec = tuple(rhs_specs[i] for i in range(operand_ndims[1]) if i not in rhs_cdims)
        out_spec = (*lhs_non_cspec, *rhs_non_cspec)
        bias_spec = rhs_non_cspec if fuse_bias else ("…4",)
        gelu_spec = out_spec if fuse_gelu else ("…5",)

        return SdyShardingRule(
            operand_mappings=(
                lhs_specs,
                lhs_scale_specs,
                rhs_specs,
                rhs_scale_specs,
                bias_spec,
                gelu_spec,
            ),
            result_mappings=(
                out_spec,
                bias_spec,
                gelu_spec,
            ),
        )


register_primitive(GemmPrimitive)


def gemm_uses_jax_dot() -> bool:
    """Check if the GEMM call directs to the TE custom cuBLAS call or native JAX dot."""
    return not GemmPrimitive.enabled()


def _te_gemm(
    lhs: Union[jax.Array, ScaledTensor],
    rhs: Union[jax.Array, ScaledTensor],
    bias: jax.Array = None,
    gelu_input: jax.Array = None,
    aux_in: jax.Array = None,
    lhs_quantizer: Quantizer = None,
    rhs_quantizer: Quantizer = None,
    contracting_dims: Tuple[Sequence[int], Sequence[int]] = ((-1,), (0,)),
    fuse_bias: bool = False,
    fuse_gelu: bool = False,
    grad: bool = False,
    use_split_accumulator: bool = QuantizeConfig.FP8_2X_ACC_FPROP,
    comm_overlap: CommOverlapHelper = CommOverlapHelper(),
) -> Tuple[jax.Array, ...]:

    # Prepare non-quantized GEMM operands
    lhs_data = lhs
    rhs_data = rhs
    lhs_scale_inv = jnp.empty(0, dtype=jnp.float32)
    rhs_scale_inv = jnp.empty(0, dtype=jnp.float32)
    scaling_mode = ScalingMode.NO_SCALING

    lhs_is_transposed, rhs_is_transposed = _get_gemm_layout((lhs.ndim, rhs.ndim), contracting_dims)
    lhs_cdims, rhs_cdims = map(sanitize_dims, (lhs.ndim, rhs.ndim), contracting_dims)

    # Quantize operands (if necessary)
    lhs_q, rhs_q = _quantize_gemm_operands(lhs, rhs, lhs_quantizer, rhs_quantizer, contracting_dims)

    # Extract GEMM custom op inputs from quantized operands
    if isinstance(lhs_q, ScaledTensor):
        assert isinstance(rhs_q, ScaledTensor) or rhs_quantizer is not None, (
            "cuBLAS GEMM with quantized LHS and non-quantized RHS operands requires a valid "
            "`Quantizer` object to quantize the RHS operand."
        )
        if isinstance(lhs_q, ScaledTensor2x):
            # Choose the quantization of the contracting dimension(s)
            lhs_q = lhs_q.get_colwise_tensor() if lhs_is_transposed else lhs_q.get_rowwise_tensor()
        scaling_mode = lhs_q.scaling_mode
        lhs_data = lhs_q.data
        lhs_scale_inv = lhs_q.scale_inv
        if lhs_q.data_layout == "T":
            lhs_cdims = transpose_dims(lhs_q.ndim, lhs_cdims, flatten_axis=lhs_q.flatten_axis)

    if isinstance(rhs_q, ScaledTensor):
        assert isinstance(lhs_q, ScaledTensor) or lhs_quantizer is not None, (
            "cuBLAS GEMM with non-quantized LHS and quantized RHS operands requires a valid "
            "`Quantizer` object to quantize the LHS operand."
        )
        if isinstance(rhs_q, ScaledTensor2x):
            # Choose the quantization of the contracting dimension(s)
            rhs_q = rhs_q.get_rowwise_tensor() if rhs_is_transposed else rhs_q.get_colwise_tensor()
        assert rhs_q.scaling_mode == lhs_q.scaling_mode, (
            "cuBLAS GEMM quantized operands have mismatched scaling types, "
            f"LHS:{lhs_q.scaling_mode} x RHS:{rhs_q.scaling_mode}."
        )
        rhs_data = rhs_q.data
        rhs_scale_inv = rhs_q.scale_inv
        if rhs_q.data_layout == "T":
            rhs_cdims = transpose_dims(rhs_q.ndim, rhs_cdims, flatten_axis=rhs_q.flatten_axis)

    # Dummy empties for bias, gelu and aux_in
    out_dtype = lhs_q.dq_dtype if isinstance(lhs_q, ScaledTensor) else lhs_data.dtype
    if bias is None or not (fuse_bias and not grad):
        bias = jnp.empty(0, dtype=out_dtype)
    if gelu_input is None or not (fuse_gelu and grad):
        gelu_input = jnp.empty(0, dtype=out_dtype)

    if aux_in is None or not comm_overlap.is_enabled:
        aux_in = jnp.empty(0, dtype=jnp.bfloat16)

    return GemmPrimitive.outer_primitive.bind(
        lhs_data,
        lhs_scale_inv,
        rhs_data,
        rhs_scale_inv,
        bias,
        gelu_input,
        aux_in,
        out_dtype=out_dtype,
        contracting_dims=(lhs_cdims, rhs_cdims),
        scaling_mode=scaling_mode,
        fuse_bias=fuse_bias,
        fuse_gelu=fuse_gelu,
        grad=grad,
        use_split_accumulator=use_split_accumulator,
        comm_overlap=comm_overlap,
    )


class GroupedGemmPrimitive(BasePrimitive):
    """
    Primitive for grouped GEMM
    """

    name = "te_grouped_gemm_ffi"
    multiple_results = True
    impl_static_args = (7, 8, 9, 10, 11, 12, 13, 14, 15)
    inner_primitive = None
    outer_primitive = None

    @staticmethod
    def abstract(
        lhs_data_aval,
        lhs_scale_inv_aval,
        rhs_data_aval,
        rhs_scale_inv_aval,
        bias_aval,
        group_sizes_aval,
        group_offset_aval,
        *,
        M,
        N,
        K,
        lhs_is_trans,
        rhs_is_trans,
        scaling_mode,
        out_dtype,
        has_bias,
        is_grouped_dense_wgrad,
    ):
        """
        Grouped GEMM operation.

        Args:
            lhs_data: Left-hand side input matrix data, 1D flattened array
            lhs_scale_inv: Left-hand side input scale_inv matrix, 1D flattened array
            rhs_data: Right-hand side input matrix data, 1D flattened array
            rhs_scale_inv: Right-hand side input scale_inv matrix, 1D flattened array
            bias: Bias matrix of shape (G, N)
            group_sizes: 1D array containing the sizes of each group
            group_offset: 1D array containing offsets for each group (not yet implemented)
            M: Number of rows in the output matrix
            N: Number of columns in the output matrix
            K: Number of columns in the left-hand side matrix
            lhs_is_trans: Boolean indicating if the left-hand side matrix is transposed
            rhs_is_trans: Boolean indicating if the right-hand side matrix is transposed
            scaling_mode: Scaling mode for the GEMM operations
            out_dtype: Data type of the output tensors
            has_bias: Boolean indicating if bias tensors are provided
            is_grouped_dense_wgrad: Boolean indicating if this is a grouped dense wgrad operation
                                    where both lhs and rhs are 2D matrices and output is (G, M, N)

        Returns:
            A jnp.ndarray containing the result of the grouped GEMM operation
        """
        del lhs_data_aval, rhs_data_aval, bias_aval, group_offset_aval
        del K, lhs_is_trans, rhs_is_trans, has_bias
        # TODO(Phuong): move some shape checks from Cpp to here
        workspace_size = get_cublas_workspace_size_bytes() * num_cublas_streams
        workspace_alignment_padding = 256
        tensor_scaling_sinv_aligment = 16
        mxfp8_scaling_sinv_alignment_padding = 256
        # cuBLAS workspace ptr must be 256 bytes aligned but JAX buffers are not
        # necessarily 256 bytes aligned, we add some padding to ensure alignment.
        workspace_size += workspace_alignment_padding
        if scaling_mode in (
            ScalingMode.DELAYED_TENSOR_SCALING.value,
            ScalingMode.CURRENT_TENSOR_SCALING.value,
        ):
            # For tensor scaling, each matrix has a single scale value, but it
            # needs to be aligned to 16 bytes for CUDA 12.9.1 and later.
            workspace_size += lhs_scale_inv_aval.size * tensor_scaling_sinv_aligment
            workspace_size += rhs_scale_inv_aval.size * tensor_scaling_sinv_aligment
        elif scaling_mode == ScalingMode.MXFP8_1D_SCALING.value:
            # We also pad scale_inv swizzle buffers size for 256 bytes alignment.
            workspace_size += lhs_scale_inv_aval.size + mxfp8_scaling_sinv_alignment_padding
            workspace_size += rhs_scale_inv_aval.size + mxfp8_scaling_sinv_alignment_padding
        workspace_aval = jax.core.ShapedArray(shape=(workspace_size,), dtype=jnp.uint8)

        out_shape = (M, N)
        if is_grouped_dense_wgrad:
            out_shape = (group_sizes_aval.size, M, N)
        out_aval = jax.core.ShapedArray(shape=out_shape, dtype=out_dtype)
        return (out_aval, workspace_aval)

    @staticmethod
    def outer_abstract(*args, **kwargs):
        (out_aval, _) = GroupedGemmPrimitive.abstract(*args, **kwargs)
        return (out_aval,)

    @staticmethod
    def lowering(
        ctx,
        *args,
        M,
        N,
        K,
        lhs_is_trans,
        rhs_is_trans,
        scaling_mode,
        out_dtype,
        has_bias,
        is_grouped_dense_wgrad,
    ):
        del out_dtype
        return jax.ffi.ffi_lowering(GroupedGemmPrimitive.name)(
            ctx,
            *args,
            M=M,
            N=N,
            K=K,
            lhs_is_trans=lhs_is_trans,
            rhs_is_trans=rhs_is_trans,
            scaling_mode=scaling_mode.value,
            has_bias=has_bias,
            is_grouped_dense_wgrad=is_grouped_dense_wgrad,
        )

    @staticmethod
    def impl(
        lhs_data,
        lhs_scale_inv,
        rhs_data,
        rhs_scale_inv,
        bias,
        group_sizes,
        group_offset,
        M,
        N,
        K,
        lhs_is_trans,
        rhs_is_trans,
        scaling_mode,
        out_dtype,
        has_bias,
        is_grouped_dense_wgrad,
    ):
        assert GroupedGemmPrimitive.inner_primitive is not None
        (out, _) = GroupedGemmPrimitive.inner_primitive.bind(
            lhs_data,
            lhs_scale_inv,
            rhs_data,
            rhs_scale_inv,
            bias,
            group_sizes,
            group_offset,
            M=M,
            N=N,
            K=K,
            lhs_is_trans=lhs_is_trans,
            rhs_is_trans=rhs_is_trans,
            scaling_mode=scaling_mode,
            out_dtype=out_dtype,
            has_bias=has_bias,
            is_grouped_dense_wgrad=is_grouped_dense_wgrad,
        )
        return (out,)


register_primitive(GroupedGemmPrimitive)


def _shape_normalization(x, dimension_numbers, already_transposed: bool = False):
    orig_order = list(range(x.ndim))
    contracting_dims, batch_dims = dimension_numbers
    contracting_order = [d for d in orig_order if d in contracting_dims]
    batch_order = [d for d in orig_order if d in batch_dims]
    non_contracting_order = [
        d for d in orig_order if d not in contracting_dims and d not in batch_dims
    ]
    batch_shape = [x.shape[d] for d in batch_order]
    rows_shape = [x.shape[d] for d in non_contracting_order]
    cols_shape = [x.shape[d] for d in contracting_order]
    new_order = batch_order + non_contracting_order + contracting_order
    rows, cols, batches = (
        reduce(operator.mul, rows_shape, 1),
        reduce(operator.mul, cols_shape, 1),
        reduce(operator.mul, batch_shape, 1),
    )
    # Remove this transpose when non-TN dot is supported
    if not already_transposed:
        t = jnp.transpose(x, new_order)
    else:
        t = x
    return jnp.reshape(t, (batches, rows, cols))


def _calculate_remaining_shape(shape, contracting_dims):
    contracting_dims_ = sanitize_dims(len(shape), contracting_dims)
    return tuple(shape[dim] for dim in range(len(shape)) if dim not in contracting_dims_)


# Apply jit to guarantee correctness of FP8 GEMM.
@partial(jax.jit, static_argnums=(2, 3))
def _jax_gemm_tensor_scaling_fp8(lhs, rhs, dim_nums, precision):
    (lhs_contract, rhs_contract), (lhs_batch, rhs_batch) = dim_nums
    if lhs.data_layout == "T":
        lhs_contract = transpose_dims(lhs.data.ndim, lhs_contract, flatten_axis=lhs.flatten_axis)
    if rhs.data_layout == "T":
        rhs_contract = transpose_dims(rhs.data.ndim, rhs_contract, flatten_axis=rhs.flatten_axis)

    dim_nums = (lhs_contract, rhs_contract), (lhs_batch, rhs_batch)

    out_fp8 = jax.lax.dot_general(
        lhs.data, rhs.data, dim_nums, precision=precision, preferred_element_type=lhs.dq_dtype
    )
    scale_inv = lhs.scale_inv * rhs.scale_inv
    out = (out_fp8 * scale_inv).astype(lhs.dq_dtype)

    return out


@partial(jax.jit, static_argnums=(2,))
def _jax_gemm_mxfp8_1d(
    lhs: ScaledTensor, rhs: ScaledTensor, dim_nums: Tuple[Tuple[Sequence[int], Sequence[int]]]
):
    """
    JAX GEMM for MXFP8 via scaled_matmul
    """
    assert (
        rhs.scaling_mode == ScalingMode.MXFP8_1D_SCALING
    ), "rhs does not have MXFP8 1D scaling mode"

    (lhs_contract, rhs_contract), (lhs_batch, rhs_batch) = dim_nums

    expected_lhs_is_colwise = lhs_contract[-1] != lhs.data.ndim - 1
    expected_rhs_is_colwise = rhs_contract[-1] != rhs.data.ndim - 1
    assert lhs.is_colwise is expected_lhs_is_colwise, (
        f"LHS with unexpected quantize dimension.\nExpect is_colwise={expected_lhs_is_colwise}, got"
        f" {lhs.is_colwise}"
    )
    assert rhs.is_colwise is expected_rhs_is_colwise, (
        f"RHS with unexpected quantize dimension.\nExpect is_colwise={expected_rhs_is_colwise}, got"
        f" {rhs.is_colwise}"
    )

    # Reshape + Transpose (if needed)
    # [..., M, K] -> [1, reduce(..., M), K]
    # [..., K, M] -> [1, reduce(..., M), K]
    lhs_3d = _shape_normalization(lhs.data, (lhs_contract, lhs_batch))
    rhs_3d = _shape_normalization(rhs.data, (rhs_contract, rhs_batch))
    lhs_scale_3d = _shape_normalization(lhs.scale_inv, (lhs_contract, lhs_batch))
    rhs_scale_3d = _shape_normalization(rhs.scale_inv, (rhs_contract, rhs_batch))

    # JAX scaled_matmul only supports NT now (TN-gemm)
    # * Expected shape:
    # * lhs_data  (B, M, K)           * rhs_data  (B, N, K)
    # * lhs_scale (B, M, K_block)     * rhs_scale (B, N, K_block)
    out_3d = jax.nn.scaled_matmul(
        lhs_3d, rhs_3d, lhs_scale_3d, rhs_scale_3d, preferred_element_type=lhs.dq_dtype
    )
    # Reshape [1, reduce(..., M), N] -> [..., M, N]
    lhs_remain_shape = tuple(
        lhs.data.shape[dim] for dim in range(len(lhs.data.shape)) if dim not in lhs_contract
    )
    rhs_remain_shape = tuple(
        rhs.data.shape[dim] for dim in range(len(rhs.data.shape)) if dim not in rhs_contract
    )
    out = out_3d.reshape(*lhs_remain_shape, *rhs_remain_shape)
    return out


def _jax_gemm(
    lhs: Union[jnp.ndarray, ScaledTensor],
    rhs: Union[jnp.ndarray, ScaledTensor],
    contracting_dims: Tuple[Sequence[int], Sequence[int]] = ((1,), (0,)),
    lhs_quantizer: Quantizer = None,
    rhs_quantizer: Quantizer = None,
) -> jnp.ndarray:
    """
    FP8 GEMM via JAX
    """
    dim_nums = (contracting_dims, ((), ()))

    def _jax_gemm_fp8_impl(lhs, rhs):
        if lhs.scaling_mode.is_tensor_scaling():
            assert (
                rhs.scaling_mode == lhs.scaling_mode
            ), f"rhs.scaling_mode={rhs.scaling_mode} != lhs.scaling_mode={lhs.scaling_mode}"
            precision = (
                jax.lax.Precision.HIGHEST
                if QuantizeConfig.FP8_2X_ACC_FPROP
                else jax.lax.Precision.DEFAULT
            )
            return _jax_gemm_tensor_scaling_fp8(lhs, rhs, dim_nums, precision)

        if lhs.scaling_mode == ScalingMode.MXFP8_1D_SCALING:
            return _jax_gemm_mxfp8_1d(lhs, rhs, dim_nums)

        raise NotImplementedError(f"Unsupported ScalingMode: {lhs.scaling_mode}")

    lhs_q, rhs_q = _quantize_gemm_operands(lhs, rhs, lhs_quantizer, rhs_quantizer, contracting_dims)

    if isinstance(lhs_q, ScaledTensor) and isinstance(rhs_q, ScaledTensor):
        return _jax_gemm_fp8_impl(lhs_q, rhs_q)

    if (
        isinstance(lhs, jnp.ndarray)
        and isinstance(rhs, jnp.ndarray)
        and lhs_quantizer is None
        and rhs_quantizer is None
    ):
        return jax.lax.dot_general(lhs, rhs, dim_nums, preferred_element_type=lhs.dtype)

    raise NotImplementedError("Not supporting multiplication of ScaledTensor and jnp.array")


def gemm(
    lhs: Union[jnp.ndarray, ScaledTensor],
    rhs: Union[jnp.ndarray, ScaledTensor],
    contracting_dims: Tuple[Sequence[int], Sequence[int]] = ((-1,), (0,)),
    lhs_quantizer: Quantizer = None,
    rhs_quantizer: Quantizer = None,
    **kwargs,
) -> Tuple[jnp.ndarray, ...]:
    r"""General matrix multiplication with optional quantization.

    Parameters
    ----------
    lhs: Union[jax.Array, ScaledTensor]
        Left-hand side operand in the matrix multiplication.
    rhs: Union[jax.Array, ScaledTensor]
        Right-hand side operand in the matrix multiplication.
    lhs_quantizer: Quantizer, default = None
        Object for down-casting the LHS operand for quantized GEMM.
    rhs_quantizer: Quantizer, default = None
        Object for down-casting the RHS operand for quantized GEMM.
    contracting_dims: Tuple[Sequence[int], Sequence[int]], default = ((-1, ), (0, ))
        Tuple of sequences representing the contracting dimensions of the operands.
    bias: jax.Array, default = None
        Optional additive bias term, required for forward GEMM with bias fusion. Only supported
        with TE's custom call to cuBLAS GEMM.
    gelu_input: jax.Array, default = None
        Pre-GeLU output from forward GEMM, required for backward/grad GEMM with dGeLU fusion. Only
        supported with TE's custom call to cuBLAS GEMM.
    fuse_bias: bool, default = False
        Enable bias addition in forward GEMM or bias gradient in backward GEMM. Only supported with
        TE's custom call to cuBLAS GEMM.
    fuse_gelu: bool, default = False
        Enable GeLU activation in forward GEMM or GeLU gradient in backward GEMM. Only supported
        with TE's custom call to cuBLAS GEMM.
    grad: bool, default = False
        Flag for switching bias and GeLU fusions from forward to backward mode. Only supported with
        TE's custom call to cuBLAS GEMM.
    use_split_accumulator: bool, default = True
        Enable promoting some intermediate sums to higher precision when accumulating the result in
        the cuBLAS GEMM kernel. Disabling this trades off numerical accuracy for speed.
    comm_overlap: CommOverlapHelper, default = None
        Helper object that manages comm+GEMM overlap options.

    Returns
    -------
    jax.Array:
        Result of the operation. For TE's custom call to cuBLAS GEMM, this result can include the
        GeLU application when `fuse_gelu=True` and `grad=False`, the GeLU gradient contribution
        when `fuse_gelu=True` and `grad=True`, and the additive bias when `fuse_bias=True` and
        `grad=False`.
    Optional[jax.Array]:
        Bias gradient when `fuse_bias=True` and `grad=True`. Only supported with TE's custom call
        to cuBLAS GEMM.
    Optional[jax.Array]:
        Pre-GeLU GEMM output when `fuse_gelu=True` and `grad=False`. This is required as an input
        to `_te_gemm()` with `fuse_gelu=True` and `grad=True` in the backward pass in order to
        compute the GeLU contribution to the gradient. Only supported with TE's custom call to
        cuBLAS GEMM.
    """
    # Try to get LHS and RHS quantizers from a quantizer set for backward compatibility
    if lhs_quantizer is None or rhs_quantizer is None:
        quantizer_set = kwargs.get("quantizer_set", None)
        if quantizer_set is not None:
            lhs_quantizer = quantizer_set.x
            rhs_quantizer = quantizer_set.kernel

    # Fall back on a native JAX implementation when the custom call to cuBLAS GEMM is disabled
    fuse_bias = kwargs.get("fuse_bias", False)
    fuse_gelu = kwargs.get("fuse_gelu", False)
    if not GemmPrimitive.enabled():
        assert kwargs.get("bias", None) is None and not fuse_gelu, (
            "TE GEMM was invoked with bias fusion options that are not supported by the "
            "`jax.lax.dot_general` and `jax.nn.scaled_matmul` backends used when the custom cuBLAS "
            "GEMM primitive is disabled."
        )
        assert kwargs.get("gelu_input", None) is None and not fuse_bias, (
            "TE GEMM was invoked with GeLU fusion options that are not supported by the "
            "`jax.lax.dot_general` and `jax.nn.scaled_matmul` backends used when the custom cuBLAS "
            "GEMM primitive is disabled."
        )
        return _jax_gemm(lhs, rhs, contracting_dims, lhs_quantizer, rhs_quantizer)

    outputs = _te_gemm(
        lhs,
        rhs,
        lhs_quantizer=lhs_quantizer,
        rhs_quantizer=rhs_quantizer,
        contracting_dims=contracting_dims,
        **kwargs,
    )

    # Discard empty outputs
    grad = kwargs.get("grad", False)
    comm_overlap = kwargs.get("comm_overlap", CommOverlapHelper())
    clean_outputs = outputs[0]  # first output is the final result and is never empty
    if (fuse_bias and grad) or (fuse_gelu and not grad) or comm_overlap.has_aux_output():
        clean_outputs = (outputs[0],)
        if fuse_bias and grad:  # only return bias gradient if it exists
            clean_outputs += (outputs[1],)
        if fuse_gelu and not grad:  # only return pre-GeLU output if it exists
            clean_outputs += (outputs[2],)
        if comm_overlap.has_aux_output():
            # only return aux output for bulk overlap or non-bulk all-gather overlap
            # with gathered LHS output
            clean_outputs += (outputs[3],)
    return clean_outputs


def grouped_gemm(
    lhs: Union[jnp.ndarray, GroupedScaledTensor1x],
    rhs: Union[jnp.ndarray, GroupedScaledTensor1x],
    group_sizes: jnp.ndarray,
    contracting_dims: Tuple[Sequence[int], Sequence[int]] = ((1,), (2,)),
    bias: jnp.ndarray = None,
    precision: jax.lax.Precision = jax.lax.Precision.DEFAULT,
    preferred_element_type: jnp.dtype = None,
    group_offset: jnp.array = None,
    quantizer_set: QuantizerSet = noop_quantizer_set,
) -> jnp.ndarray:
    """
    Grouped GEMM operation.

    Args:
        lhs: Left-hand side input matrix, can be a jnp.ndarray or GroupedScaledTensor1x
        rhs: Right-hand side input matrix, can be a jnp.ndarray or GroupedScaledTensor1x
        group_sizes: 1D array containing the sizes of each group
        contracting_dims: Tuple of two sequences representing the contracting dimensions
        bias: Bias tensor of shape (G, N)
        precision: JAX precision for the GEMM operation
        preferred_element_type: Preferred data type for the output tensor
        group_offset: 1D array containing offsets for each group (not yet implemented)
        quantizer_set: Set of quantizers for FP8 quantization of the input and output

    Returns:
        A jnp.ndarray containing the result of the grouped GEMM operation

    Note:
        Tested shapes:
        lhs: [M, K] or [K, N]
        rhs: [G, N, K] or [G, K, N] or [G * K, N] or [N, G * K]
    """
    # TODO(Phuong): implement the group_offset
    group_offset = group_offset or jnp.zeros((1,), jnp.int32)

    # TODO(Phuong): implement the precision
    del precision

    if isinstance(lhs, jnp.ndarray):
        assert isinstance(rhs, jnp.ndarray)
        out_dtype = lhs.dtype
        lhs_shape = lhs.shape
        rhs_shape = rhs.shape
        lhs_data = lhs
        rhs_data = rhs
        lhs_scale_inv = rhs_scale_inv = jnp.empty((0,), jnp.float32)
        scaling_mode = ScalingMode.NO_SCALING
    elif isinstance(lhs, GroupedScaledTensor1x):
        assert isinstance(rhs, GroupedScaledTensor1x)
        out_dtype = lhs.dq_dtype
        lhs_shape = lhs.original_shape
        rhs_shape = rhs.original_shape
        lhs_data = lhs.data
        rhs_data = rhs.data
        lhs_scale_inv = lhs.scale_inv
        rhs_scale_inv = rhs.scale_inv
        assert lhs.scaling_mode == rhs.scaling_mode
        scaling_mode = lhs.scaling_mode
    else:
        raise TypeError("Unsupported lhs type object!")

    out_dtype = preferred_element_type or out_dtype

    lhs_contract_dim, rhs_contract_dim = contracting_dims

    lhs_is_trans = lhs_contract_dim[-1] != len(lhs_shape) - 1
    lhs_flatten_axis = len(lhs_contract_dim) * (1 if lhs_is_trans else -1)

    # rhs_shape [G, K, N]
    rhs_is_trans = rhs_contract_dim[0] != 1
    rhs_flatten_axis = -len(rhs_contract_dim) if rhs_is_trans else 1 + len(rhs_contract_dim)

    is_grouped_dense_wgrad = False
    if len(rhs_shape) == 2:
        rhs_is_trans = rhs_contract_dim[0] != 0
        is_grouped_dense_wgrad = True

    # TODO(Hua): thses are for fp16 dense wgrad, any better way to handle this?
    if (
        is_grouped_dense_wgrad
        and not isinstance(lhs, ScaledTensor)
        and not isinstance(rhs, ScaledTensor)
    ):
        lhs_is_trans = True
        rhs_is_trans = False
        lhs_flatten_axis = 1
        rhs_flatten_axis = 1

    if (
        not isinstance(lhs, ScaledTensor)
        and not isinstance(rhs, ScaledTensor)
        and quantizer_set != noop_quantizer_set
    ):
        assert isinstance(quantizer_set.x, GroupedQuantizer)
        assert type(quantizer_set.x) is type(quantizer_set.kernel)
        scaling_mode = quantizer_set.x.scaling_mode
        if (
            quantizer_set.x.scaling_mode.is_tensor_scaling()
            and is_fp8_gemm_with_all_layouts_supported()
        ):
            lhs_is_rowwise = rhs_is_rowwise = True
        else:
            lhs_is_rowwise = not lhs_is_trans
            rhs_is_rowwise = rhs_is_trans
        quantizer_set.x.q_layout = (
            QuantizeLayout.ROWWISE if lhs_is_rowwise else QuantizeLayout.COLWISE
        )
        quantizer_set.kernel.q_layout = (
            QuantizeLayout.ROWWISE if rhs_is_rowwise else QuantizeLayout.COLWISE
        )
        lhs_q = grouped_quantize(lhs, quantizer_set.x, group_sizes, lhs_flatten_axis)
        rhs_q = grouped_quantize(
            rhs, quantizer_set.kernel, group_sizes=None, flatten_axis=rhs_flatten_axis
        )
        lhs_data = lhs_q.data
        rhs_data = rhs_q.data
        lhs_scale_inv = lhs_q.scale_inv
        rhs_scale_inv = rhs_q.scale_inv
        lhs_shape = lhs_q.original_shape
        rhs_shape = rhs_q.original_shape

    assert not (
        lhs_data.dtype == jnp.float8_e5m2 and rhs_data.dtype == jnp.float8_e5m2
    ), "FP8 GEMM does not support E5M2 * E5M2"

    # Only support FP8 GEMM with NT layout on Hopper and other earlier GPUs
    # thus additional transpose is required
    if scaling_mode.is_tensor_scaling() and not is_fp8_gemm_with_all_layouts_supported():
        if isinstance(lhs, ScaledTensor) and isinstance(rhs, ScaledTensor):
            lhs_layout_is_T = lhs.data_layout == "T"
            rhs_layout_is_T = rhs.data_layout == "T"
        else:
            lhs_layout_is_T = lhs_q.data_layout == "T"
            rhs_layout_is_T = rhs_q.data_layout == "T"
        # we can't apply _shape_normalization on the grouped input
        # thus we need to ensure that lhs is in N and rhs is in T
        assert (
            lhs_is_trans == lhs_layout_is_T
        ), "lhs input must be transposed before calling grouped_gemm"
        assert (
            not rhs_is_trans == rhs_layout_is_T
        ), "rhs input must be transposed before calling grouped_gemm"
        lhs_is_trans = False
        rhs_is_trans = True
        lhs_ndim = len(lhs_shape)
        rhs_ndim = len(rhs_shape)
        if lhs_layout_is_T:
            lhs_contract_dim = tuple((lhs_ndim - 1 - i) % lhs_ndim for i in lhs_contract_dim)
        if rhs_layout_is_T:
            # For rhs [G, K, N], need to exclude the G dim from contract_dim
            if group_sizes.size == rhs_shape[0]:
                rhs_contract_dim = tuple(
                    (rhs_ndim - 1 - i) % (rhs_ndim - 1) + 1 for i in rhs_contract_dim
                )
            else:
                rhs_contract_dim = tuple((rhs_ndim - 1 - i) % rhs_ndim for i in rhs_contract_dim)

    # Calling GroupedGEMM Custom Call
    K_lhs = math.prod(lhs_shape[i] for i in lhs_contract_dim)
    K_rhs = math.prod(rhs_shape[i] for i in rhs_contract_dim)
    assert K_lhs == K_rhs
    M = math.prod(_calculate_remaining_shape(lhs_shape, lhs_contract_dim))
    N = math.prod(_calculate_remaining_shape(rhs_shape, rhs_contract_dim)[1:])  # Exclude G

    if is_grouped_dense_wgrad:
        N = math.prod(_calculate_remaining_shape(rhs_shape, rhs_contract_dim))
    else:
        assert group_sizes.size == rhs_shape[0]

    assert group_offset.size == 1

    has_bias = bias is not None
    assert not has_bias or bias.shape == (group_sizes.size, N)
    bias = jnp.empty((), jnp.float32) if bias is None else bias

    (out,) = GroupedGemmPrimitive.outer_primitive.bind(
        lhs_data,
        lhs_scale_inv,
        rhs_data,
        rhs_scale_inv,
        bias,
        group_sizes,
        group_offset,
        M=M,
        N=N,
        K=K_lhs,
        lhs_is_trans=lhs_is_trans,
        rhs_is_trans=rhs_is_trans,
        scaling_mode=scaling_mode.value,
        out_dtype=out_dtype,
        has_bias=has_bias,
        is_grouped_dense_wgrad=is_grouped_dense_wgrad,
    )
    return out<|MERGE_RESOLUTION|>--- conflicted
+++ resolved
@@ -8,11 +8,8 @@
 from collections.abc import Iterable
 from dataclasses import dataclass, field
 from functools import partial, reduce
-<<<<<<< HEAD
 from typing import Tuple, Sequence, Union
-=======
 import warnings
->>>>>>> 3aec2665
 
 import jax
 import jax.numpy as jnp
@@ -39,16 +36,11 @@
     is_fp8_gemm_with_all_layouts_supported,
     apply_padding_to_scale_inv,
 )
-<<<<<<< HEAD
 from .misc import get_padded_spec, jax_dtype_to_te_dtype
 from ..sharding import (
     global_mesh_resource,
-    tp_axis_size,
+    tpsp_axis_size,
 )
-=======
-from ..sharding import global_mesh_resource
-from .misc import get_padded_spec
->>>>>>> 3aec2665
 
 
 __all__ = [
@@ -237,8 +229,8 @@
         assert (
             self.buffer_shape is not None and len(self.buffer_shape) >= 2
         ), f"CommOverlapHelper: {self.buffer_shape} is not a valid buffer shape."
-        assert tp_axis_size() > 1, (
-            f"CommOverlapHelper: Communication + GEMM overlap requires a valid TP axis size. Got TP axis size {tp_axis_size()}."
+        assert tpsp_axis_size() > 1, (
+            f"CommOverlapHelper: Communication + GEMM overlap requires a valid TP axis size. Got TP axis size {tpsp_axis_size()}."
         )
 
         # TODO: Why do we need this?
@@ -263,7 +255,7 @@
 
         # Num splits for P2P overlap is always fixed to TP size
         if self.num_splits is None:
-            object.__setattr__(self, "num_splits", tp_axis_size())
+            object.__setattr__(self, "num_splits", tpsp_axis_size())
 
         # Set conditional defaults for config options not specified at init time
         if self.comm_cga_size is None:
@@ -295,7 +287,7 @@
             self.method,
             self.buffer_shape,
             jax_dtype_to_te_dtype(self.buffer_dtype),
-            self.tp_size,
+            tpsp_axis_size(),
         )
         kwargs = {
             "num_splits": self.num_splits,
@@ -920,13 +912,13 @@
         # Adjust output shape for comm+GEMM overlap
         if comm_overlap.is_enabled and not is_outer: # Inner abstract
             if comm_overlap.is_all_gather():
-                out_shape[sequence_dim] *= tp_axis_size()
+                out_shape[sequence_dim] *= tpsp_axis_size()
                 output = jax.core.ShapedArray(shape=out_shape, dtype=out_dtype)
 
             elif comm_overlap.is_reduce_scatter():
                 rs_out_shape = list(out_shape).copy()
                 rs_out_shape[sequence_dim] = (
-                    rs_out_shape[sequence_dim] // tp_axis_size()
+                    rs_out_shape[sequence_dim] // tpsp_axis_size()
                 )
                 output = jax.core.ShapedArray(shape=rs_out_shape, dtype=out_dtype)
 
