# Copyright (c) 2022-2025, NVIDIA CORPORATION & AFFILIATES. All rights reserved.
#
# See LICENSE for license information.
"""Fused Layer normalization and dense layer transformation operations for Transformer Engine in JAX.

This module provides optimized implementations of layer normalization followed by
dense layer transformation (GEMM) operations, which are commonly used in transformer
architectures. It supports various normalization types, quantization, and
distributed training through sharding constraints.
"""

from functools import partial
from typing import Tuple

import jax
import jax.numpy as jnp

from . import cpp_extensions as tex

from .quantize import (
    QuantizerSet,
    noop_quantizer_set,
    with_sharding_constraint_by_logical_axes,
    TensorUsage,
)


def layernorm_dense(
    x: jnp.ndarray,
    kernel: jnp.ndarray,
    gamma: jnp.ndarray,
    beta: jnp.ndarray,
    bias: jnp.ndarray = None,
    norm_type: str = "layernorm",
    zero_centered_gamma: bool = False,
    epsilon: float = 1e-6,
    layernorm_input_axes: Tuple[str, ...] = None,
    dot_input_axes: Tuple[str, ...] = None,
    kernel_axes: Tuple[str, ...] = None,
    quantizer_set: QuantizerSet = noop_quantizer_set,
) -> jnp.ndarray:
    """Apply layer normalization followed by dense layer transformation.

    This function implements the following sequence of operations:
        1. Layer normalization: (x - mean) / sqrt(var + epsilon) * gamma + beta
        2. Linear transformation: y = x * kernel + bias

    Args:
        x: Input tensor with shape [batch..., hidden_in]
        kernel: Weight matrix with shape [hidden_in, hidden_out]
        gamma: Scale parameter for normalization with shape [hidden_in]
        beta: Bias parameter for normalization with shape [hidden_in]
        bias: Optional bias term for dense layer transformation with shape [hidden_out]
        norm_type: Type of normalization ("layernorm" or "rmsnorm")
        zero_centered_gamma: Whether to use zero-centered gamma for normalization
        epsilon: Small constant for numerical stability in normalization
        layernorm_input_axes: Logical axes for sharding the layernorm input
        dot_input_axes: Logical axes for sharding the matrix multiplication input
        kernel_axes: Logical axes for sharding the weight matrix
        quantizer_set: Set of quantizers for different tensor types

    Returns:
        Output tensor with shape [batch..., hidden_out]

    Note:
        - For RMSNorm (norm_type="rmsnorm"), beta must be None and zero_centered_gamma
          must be False
        - The function supports automatic differentiation through JAX's custom VJP
        - Quantization is applied to both the normalized input and kernel
    """
    output = _layernorm_dense(
        x,
        kernel,
        gamma,
        beta,
        bias,
        norm_type,
        zero_centered_gamma,
        epsilon,
        layernorm_input_axes,
        dot_input_axes,
        kernel_axes,
        quantizer_set,
    )
    return output


@partial(
    jax.custom_vjp,
    nondiff_argnums=(
        5,
        6,
        7,
        8,
        9,
        10,
    ),
)
def _layernorm_dense(
    x: jnp.ndarray,
    kernel: jnp.ndarray,
    gamma: jnp.ndarray,
    beta: jnp.ndarray,
    bias: jnp.ndarray,
    norm_type: str,
    zero_centered_gamma: bool,
    epsilon: float,
    layernorm_input_axes: Tuple[str, ...],
    dot_input_axes: Tuple[str, ...],
    kernel_axes: Tuple[str, ...],
    quantizer_set,
):
    """Internal implementation of layernorm_dense with custom VJP.

    This function implements the forward pass of layernorm_dense with support for
    automatic differentiation. It handles the normalization and dense layer transformation
    operations, including quantization and sharding constraints.

    Args:
        x: Input tensor
        kernel: Weight matrix
        gamma: Scale parameter for normalization
        beta: Bias parameter for normalization
        bias: Optional bias term
        norm_type: Type of normalization
        zero_centered_gamma: Whether to use zero-centered gamma
        epsilon: Small constant for numerical stability
        layernorm_input_axes: Logical axes for layernorm sharding
        dot_input_axes: Logical axes for matrix multiplication sharding
        quantizer_set: Set of quantizers

    Returns:
        Output tensor from the combined operations
    """
    output, _ = _layernorm_dense_fwd_rule(
        x,
        kernel,
        gamma,
        beta,
        bias,
        norm_type,
        zero_centered_gamma,
        epsilon,
        layernorm_input_axes,
        dot_input_axes,
        kernel_axes,
        quantizer_set,
    )
    return output


def _layernorm_dense_fwd_rule(
    x,
    kernel,
    gamma,
    beta,
    bias,
    norm_type,
    zero_centered_gamma,
    epsilon,
    layernorm_input_axes,
    dot_input_axes,
    kernel_axes,
    quantizer_set,
):
    """Forward pass rule for layernorm_dense.

    Implements the forward pass computation including:
    1. Layer normalization with quantization
    2. Matrix multiplication with quantized kernel
    3. Optional bias addition
    4. Sharding constraints

    Returns:
        Tuple of (output, context) for automatic differentiation
    """
    x_contracting_dims = (len(x.shape) - 1,)
    k_contracting_dims = (0,)
    assert x.shape[-1] == kernel.shape[0]

    x = with_sharding_constraint_by_logical_axes(x, layernorm_input_axes)

    casted_ln_out, mu, rsigma = tex.normalization_fwd(
        x,
        gamma,
        beta,
        zero_centered_gamma,
        epsilon,
        norm_type,
        quantizer=quantizer_set.x,
        noop_scaled_tensor=True,
    )
    casted_ln_out = with_sharding_constraint_by_logical_axes(casted_ln_out, dot_input_axes)

    # Kernel in (hidden_in, hidden_out...)
    flatten_axis = 1 - len(kernel.shape)
    casted_kernel = tex.quantize(
        kernel, flatten_axis=flatten_axis, quantizer=quantizer_set.kernel, noop_scaled_tensor=True
    )
    casted_kernel = with_sharding_constraint_by_logical_axes(casted_kernel, kernel_axes)

    # NN GEMM
    # (batch..., hidden_in) x (hidden_in, hidden_out...)
    use_bias = bias is not None
    output = tex.gemm(
<<<<<<< HEAD
        casted_ln_out.get_rowwise_tensor(),
        casted_kernel.get_colwise_tensor(),
        contracting_dims=(x_contracting_dims, k_contracting_dims),
        bias=bias if not tex.gemm_uses_jax_dot() else None,
        fuse_bias=use_bias if not tex.gemm_uses_jax_dot() else False,
=======
        casted_ln_out.get_tensor(TensorUsage.LHS),
        casted_kernel.get_tensor(TensorUsage.RHS),
        (x_contracting_dims, k_contracting_dims),
>>>>>>> 3a298e6b
    )

    if use_bias and tex.gemm_uses_jax_dot():
        bias_new_shape = (1,) * (output.ndim - bias.ndim) + bias.shape
        output += jnp.reshape(bias, bias_new_shape)

    ctx = (
        casted_ln_out.get_tensor(TensorUsage.LHS_TRANS),
        casted_kernel.get_tensor(TensorUsage.RHS_TRANS),
        x.shape,
        kernel.shape,
        mu,
        rsigma,
        x,
        gamma,
        beta,
        x_contracting_dims,
        k_contracting_dims,
        use_bias,
        quantizer_set,
        flatten_axis,
    )

    return output, ctx


def _layernorm_dense_bwd_rule(
    norm_type,
    zero_centered_gamma,
    epsilon,
    layernorm_input_axes,
    dot_input_axes,  # pylint: disable=unused-argument
    kernel_axes,
    ctx,
    grad,
):
    """Backward pass rule for layernorm_dense.

    Implements the backward pass computation including:
    1. Gradient computation for matrix multiplication
    2. Gradient computation for layer normalization
    3. Gradient computation for bias terms
    4. Proper handling of quantization

    Returns:
        Tuple of gradients for all input parameters
    """
    (
        casted_ln_out,
        casted_kernel,
        x_shape,
        kernel_shape,
        mu,
        rsigma,
        x,
        gamma,
        beta,
        x_contracting_dims_in_fwd,
        k_contracting_dims_in_fwd,
        use_bias,
        quantizer_set,
        flatten_axis,
    ) = ctx

    casted_grad, dbias = tex.quantize_dbias(
        grad,
        is_dbias=use_bias,
        flatten_axis=flatten_axis,
        quantizer=quantizer_set.dgrad,
        noop_scaled_tensor=True,
    )

    # k_non_contracting_dims calibrated with the shape difference of grad.ndim vs kernel.ndim
    g_constracting_dim = tuple(
        range(grad.ndim - len(kernel_shape) + len(k_contracting_dims_in_fwd), grad.ndim)
    )
    # k_non_contracting_dims
    k_constracting_dim = tuple(
        dim for dim in range(len(kernel_shape)) if dim not in k_contracting_dims_in_fwd
    )

    # NT GEMM
    dgrad = tex.gemm(
<<<<<<< HEAD
        casted_grad.get_rowwise_tensor(),
        rowwise_casted_kernel,
        contracting_dims=(g_constracting_dim, k_constracting_dim),
=======
        casted_grad.get_tensor(TensorUsage.LHS),
        casted_kernel,
        (g_constracting_dim, k_constracting_dim),
>>>>>>> 3a298e6b
    )

    dgrad = with_sharding_constraint_by_logical_axes(dgrad, layernorm_input_axes)

    g_constracting_dim = x_constracting_dim = tuple(
        range(0, len(x_shape) - len(x_contracting_dims_in_fwd))
    )

    # TN GEMM
    wgrad = tex.gemm(
<<<<<<< HEAD
        colwise_casted_ln_out,
        casted_grad.get_colwise_tensor(),
        contracting_dims=(x_constracting_dim, g_constracting_dim),
=======
        casted_ln_out,
        casted_grad.get_tensor(TensorUsage.RHS),
        (x_constracting_dim, g_constracting_dim),
>>>>>>> 3a298e6b
    )

    wgrad = with_sharding_constraint_by_logical_axes(wgrad, kernel_axes)

    dx, dgamma, dbeta = tex.normalization_bwd(
        dgrad,
        x,
        mu,
        rsigma,
        gamma,
        beta,
        zero_centered_gamma=zero_centered_gamma,
        epsilon=epsilon,
        norm_type=norm_type,
    )

    return dx, wgrad, dgamma, dbeta, dbias, quantizer_set


_layernorm_dense.defvjp(_layernorm_dense_fwd_rule, _layernorm_dense_bwd_rule)<|MERGE_RESOLUTION|>--- conflicted
+++ resolved
@@ -203,17 +203,11 @@
     # (batch..., hidden_in) x (hidden_in, hidden_out...)
     use_bias = bias is not None
     output = tex.gemm(
-<<<<<<< HEAD
-        casted_ln_out.get_rowwise_tensor(),
-        casted_kernel.get_colwise_tensor(),
+        casted_ln_out.get_tensor(TensorUsage.LHS),
+        casted_kernel.get_tensor(TensorUsage.RHS),
         contracting_dims=(x_contracting_dims, k_contracting_dims),
         bias=bias if not tex.gemm_uses_jax_dot() else None,
         fuse_bias=use_bias if not tex.gemm_uses_jax_dot() else False,
-=======
-        casted_ln_out.get_tensor(TensorUsage.LHS),
-        casted_kernel.get_tensor(TensorUsage.RHS),
-        (x_contracting_dims, k_contracting_dims),
->>>>>>> 3a298e6b
     )
 
     if use_bias and tex.gemm_uses_jax_dot():
@@ -297,15 +291,10 @@
 
     # NT GEMM
     dgrad = tex.gemm(
-<<<<<<< HEAD
-        casted_grad.get_rowwise_tensor(),
-        rowwise_casted_kernel,
-        contracting_dims=(g_constracting_dim, k_constracting_dim),
-=======
         casted_grad.get_tensor(TensorUsage.LHS),
         casted_kernel,
         (g_constracting_dim, k_constracting_dim),
->>>>>>> 3a298e6b
+        contracting_dims=(g_constracting_dim, k_constracting_dim),
     )
 
     dgrad = with_sharding_constraint_by_logical_axes(dgrad, layernorm_input_axes)
@@ -316,15 +305,10 @@
 
     # TN GEMM
     wgrad = tex.gemm(
-<<<<<<< HEAD
-        colwise_casted_ln_out,
-        casted_grad.get_colwise_tensor(),
-        contracting_dims=(x_constracting_dim, g_constracting_dim),
-=======
         casted_ln_out,
         casted_grad.get_tensor(TensorUsage.RHS),
         (x_constracting_dim, g_constracting_dim),
->>>>>>> 3a298e6b
+        contracting_dims=(x_constracting_dim, g_constracting_dim),
     )
 
     wgrad = with_sharding_constraint_by_logical_axes(wgrad, kernel_axes)
